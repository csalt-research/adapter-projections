# Copyright 2020 The HuggingFace Team. All rights reserved.
#
# Licensed under the Apache License, Version 2.0 (the "License");
# you may not use this file except in compliance with the License.
# You may obtain a copy of the License at
#
#     http://www.apache.org/licenses/LICENSE-2.0
#
# Unless required by applicable law or agreed to in writing, software
# distributed under the License is distributed on an "AS IS" BASIS,
# WITHOUT WARRANTIES OR CONDITIONS OF ANY KIND, either express or implied.
# See the License for the specific language governing permissions and
# limitations under the License.

import unittest

<<<<<<< HEAD
import pytest
from numpy import ndarray
=======
import numpy as np

from transformers import RobertaConfig, is_flax_available
from transformers.testing_utils import require_flax, slow
>>>>>>> bfa4ccf7

from .test_modeling_flax_common import FlaxModelTesterMixin, ids_tensor, random_attention_mask


if is_flax_available():
    import os

    os.environ["XLA_PYTHON_CLIENT_MEM_FRACTION"] = "0.12"  # assumed parallelism: 8

    import jax
    from transformers.models.roberta.modeling_flax_roberta import FlaxRobertaModel


class FlaxRobertaModelTester(unittest.TestCase):
    def __init__(
        self,
        parent,
        batch_size=13,
        seq_length=7,
        is_training=True,
        use_attention_mask=True,
        use_token_type_ids=True,
        use_labels=True,
        vocab_size=99,
        hidden_size=32,
        num_hidden_layers=5,
        num_attention_heads=4,
        intermediate_size=37,
        hidden_act="gelu",
        hidden_dropout_prob=0.1,
        attention_probs_dropout_prob=0.1,
        max_position_embeddings=512,
        type_vocab_size=16,
        type_sequence_label_size=2,
        initializer_range=0.02,
    ):
        self.parent = parent
        self.batch_size = batch_size
        self.seq_length = seq_length
        self.is_training = is_training
        self.use_attention_mask = use_attention_mask
        self.use_token_type_ids = use_token_type_ids
        self.use_labels = use_labels
        self.vocab_size = vocab_size
        self.hidden_size = hidden_size
        self.num_hidden_layers = num_hidden_layers
        self.num_attention_heads = num_attention_heads
        self.intermediate_size = intermediate_size
        self.hidden_act = hidden_act
        self.hidden_dropout_prob = hidden_dropout_prob
        self.attention_probs_dropout_prob = attention_probs_dropout_prob
        self.max_position_embeddings = max_position_embeddings
        self.type_vocab_size = type_vocab_size
        self.type_sequence_label_size = type_sequence_label_size
        self.initializer_range = initializer_range

    def prepare_config_and_inputs(self):
        input_ids = ids_tensor([self.batch_size, self.seq_length], self.vocab_size)

        attention_mask = None
        if self.use_attention_mask:
            attention_mask = random_attention_mask([self.batch_size, self.seq_length])

        token_type_ids = None
        if self.use_token_type_ids:
            token_type_ids = ids_tensor([self.batch_size, self.seq_length], self.type_vocab_size)

        config = RobertaConfig(
            vocab_size=self.vocab_size,
            hidden_size=self.hidden_size,
            num_hidden_layers=self.num_hidden_layers,
            num_attention_heads=self.num_attention_heads,
            intermediate_size=self.intermediate_size,
            hidden_act=self.hidden_act,
            hidden_dropout_prob=self.hidden_dropout_prob,
            attention_probs_dropout_prob=self.attention_probs_dropout_prob,
            max_position_embeddings=self.max_position_embeddings,
            type_vocab_size=self.type_vocab_size,
            is_decoder=False,
            initializer_range=self.initializer_range,
        )

        return config, input_ids, token_type_ids, attention_mask

    def prepare_config_and_inputs_for_common(self):
        config_and_inputs = self.prepare_config_and_inputs()
        config, input_ids, token_type_ids, attention_mask = config_and_inputs
        inputs_dict = {"input_ids": input_ids, "token_type_ids": token_type_ids, "attention_mask": attention_mask}
        return config, inputs_dict


@require_flax
<<<<<<< HEAD
@require_torch
class FlaxRobertaModelTest(unittest.TestCase):
    def test_from_pytorch(self):
        with torch.no_grad():
            with self.subTest("roberta-base"):
                tokenizer = RobertaTokenizerFast.from_pretrained("roberta-base")
                fx_model = FlaxRobertaModel.from_pretrained("roberta-base")
                pt_model = RobertaModel.from_pretrained("roberta-base")

                # Check for simple input
                pt_inputs = tokenizer.encode_plus("This is a simple input", return_tensors=TensorType.PYTORCH)
                fx_inputs = tokenizer.encode_plus("This is a simple input", return_tensors=TensorType.JAX)
                pt_outputs = pt_model(**pt_inputs)
                fx_outputs = fx_model(**fx_inputs)

                self.assertEqual(len(fx_outputs), len(pt_outputs), "Output lengths differ between Flax and PyTorch")

                for fx_output, pt_output in zip(fx_outputs, pt_outputs.to_tuple()):
                    self.assert_almost_equals(fx_output, pt_output.numpy(), 5e-4)

    def assert_almost_equals(self, a: ndarray, b: ndarray, tol: float):
        diff = (a - b).sum()
        self.assertLessEqual(diff, tol, "Difference between torch and flax is {} (>= {})".format(diff, tol))


@require_flax
@require_torch
@pytest.mark.parametrize("jit", ["disable_jit", "enable_jit"])
def test_multiple_sentences(jit):
    tokenizer = RobertaTokenizerFast.from_pretrained("roberta-base")
    model = FlaxRobertaModel.from_pretrained("roberta-base")

    sentences = ["this is an example sentence", "this is another", "and a third one"]
    encodings = tokenizer(sentences, return_tensors=TensorType.JAX, padding=True, truncation=True)

    @jax.jit
    def model_jitted(input_ids, attention_mask):
        return model(input_ids, attention_mask)

    if jit == "disable_jit":
        with jax.disable_jit():
            tokens, pooled = model_jitted(**encodings)
    else:
        tokens, pooled = model_jitted(**encodings)

    assert tokens.shape == (3, 7, 768)
    assert pooled.shape == (3, 768)
=======
class FlaxRobertaModelTest(FlaxModelTesterMixin, unittest.TestCase):

    all_model_classes = (FlaxRobertaModel,) if is_flax_available() else ()

    def setUp(self):
        self.model_tester = FlaxRobertaModelTester(self)

    @slow
    def test_model_from_pretrained(self):
        for model_class_name in self.all_model_classes:
            model = model_class_name.from_pretrained("roberta-base")
            outputs = model(np.ones((1, 1)))
            self.assertIsNotNone(outputs)
>>>>>>> bfa4ccf7
<|MERGE_RESOLUTION|>--- conflicted
+++ resolved
@@ -14,15 +14,10 @@
 
 import unittest
 
-<<<<<<< HEAD
-import pytest
-from numpy import ndarray
-=======
 import numpy as np
 
 from transformers import RobertaConfig, is_flax_available
 from transformers.testing_utils import require_flax, slow
->>>>>>> bfa4ccf7
 
 from .test_modeling_flax_common import FlaxModelTesterMixin, ids_tensor, random_attention_mask
 
@@ -115,55 +110,6 @@
 
 
 @require_flax
-<<<<<<< HEAD
-@require_torch
-class FlaxRobertaModelTest(unittest.TestCase):
-    def test_from_pytorch(self):
-        with torch.no_grad():
-            with self.subTest("roberta-base"):
-                tokenizer = RobertaTokenizerFast.from_pretrained("roberta-base")
-                fx_model = FlaxRobertaModel.from_pretrained("roberta-base")
-                pt_model = RobertaModel.from_pretrained("roberta-base")
-
-                # Check for simple input
-                pt_inputs = tokenizer.encode_plus("This is a simple input", return_tensors=TensorType.PYTORCH)
-                fx_inputs = tokenizer.encode_plus("This is a simple input", return_tensors=TensorType.JAX)
-                pt_outputs = pt_model(**pt_inputs)
-                fx_outputs = fx_model(**fx_inputs)
-
-                self.assertEqual(len(fx_outputs), len(pt_outputs), "Output lengths differ between Flax and PyTorch")
-
-                for fx_output, pt_output in zip(fx_outputs, pt_outputs.to_tuple()):
-                    self.assert_almost_equals(fx_output, pt_output.numpy(), 5e-4)
-
-    def assert_almost_equals(self, a: ndarray, b: ndarray, tol: float):
-        diff = (a - b).sum()
-        self.assertLessEqual(diff, tol, "Difference between torch and flax is {} (>= {})".format(diff, tol))
-
-
-@require_flax
-@require_torch
-@pytest.mark.parametrize("jit", ["disable_jit", "enable_jit"])
-def test_multiple_sentences(jit):
-    tokenizer = RobertaTokenizerFast.from_pretrained("roberta-base")
-    model = FlaxRobertaModel.from_pretrained("roberta-base")
-
-    sentences = ["this is an example sentence", "this is another", "and a third one"]
-    encodings = tokenizer(sentences, return_tensors=TensorType.JAX, padding=True, truncation=True)
-
-    @jax.jit
-    def model_jitted(input_ids, attention_mask):
-        return model(input_ids, attention_mask)
-
-    if jit == "disable_jit":
-        with jax.disable_jit():
-            tokens, pooled = model_jitted(**encodings)
-    else:
-        tokens, pooled = model_jitted(**encodings)
-
-    assert tokens.shape == (3, 7, 768)
-    assert pooled.shape == (3, 768)
-=======
 class FlaxRobertaModelTest(FlaxModelTesterMixin, unittest.TestCase):
 
     all_model_classes = (FlaxRobertaModel,) if is_flax_available() else ()
@@ -176,5 +122,4 @@
         for model_class_name in self.all_model_classes:
             model = model_class_name.from_pretrained("roberta-base")
             outputs = model(np.ones((1, 1)))
-            self.assertIsNotNone(outputs)
->>>>>>> bfa4ccf7
+            self.assertIsNotNone(outputs)