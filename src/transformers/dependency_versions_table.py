# THIS FILE HAS BEEN AUTOGENERATED. To update:
# 1. modify the `_deps` dict in setup.py
# 2. run `make deps_table_update``
deps = {
    "Pillow": "Pillow",
    "black": "black==21.4b0",
    "cookiecutter": "cookiecutter==1.7.2",
    "dataclasses": "dataclasses",
    "datasets": "datasets",
    "deepspeed": "deepspeed>=0.3.16",
    "docutils": "docutils==0.16.0",
    "fairscale": "fairscale>0.3",
    "faiss-cpu": "faiss-cpu",
    "fastapi": "fastapi",
    "filelock": "filelock",
    "flake8": "flake8>=3.8.3",
    "flax": "flax>=0.3.2",
    "fugashi": "fugashi>=1.0",
<<<<<<< HEAD
    "huggingface-hub": "huggingface-hub==0.0.8",
=======
    "huggingface_hub": "huggingface_hub>=0.0.9",
>>>>>>> 94ff58db
    "importlib_metadata": "importlib_metadata",
    "ipadic": "ipadic>=1.0.0,<2.0",
    "isort": "isort>=5.5.4",
    "jax": "jax>=0.2.8",
    "jaxlib": "jaxlib>=0.1.59",
    "jieba": "jieba",
    "keras2onnx": "keras2onnx",
    "nltk": "nltk",
    "numpy": "numpy>=1.17",
    "onnxconverter-common": "onnxconverter-common",
    "onnxruntime-tools": "onnxruntime-tools>=1.4.2",
    "onnxruntime": "onnxruntime>=1.4.0",
    "packaging": "packaging",
    "parameterized": "parameterized",
    "protobuf": "protobuf",
    "psutil": "psutil",
    "pydantic": "pydantic",
    "pytest": "pytest",
    "pytest-subtests": "pytest-subtests",
    "pytest-sugar": "pytest-sugar",
    "pytest-xdist": "pytest-xdist",
    "python": "python>=3.6.0",
    "recommonmark": "recommonmark",
    "regex": "regex!=2019.12.17",
    "requests": "requests",
    "rouge-score": "rouge-score",
    "sacrebleu": "sacrebleu>=1.4.12",
    "sacremoses": "sacremoses",
    "sagemaker": "sagemaker>=2.31.0",
    "scikit-learn": "scikit-learn",
    "sentencepiece": "sentencepiece==0.1.91",
    "soundfile": "soundfile",
    "sphinx-copybutton": "sphinx-copybutton",
    "sphinx-markdown-tables": "sphinx-markdown-tables",
    "sphinx-rtd-theme": "sphinx-rtd-theme==0.4.3",
    "sphinx": "sphinx==3.2.1",
    "sphinxext-opengraph": "sphinxext-opengraph==0.4.1",
    "starlette": "starlette",
    "tensorflow-cpu": "tensorflow-cpu>=2.3",
    "tensorflow": "tensorflow>=2.3",
    "timeout-decorator": "timeout-decorator",
    "tokenizers": "tokenizers>=0.10.1,<0.11",
    "torch": "torch>=1.0",
    "torchaudio": "torchaudio",
    "tqdm": "tqdm>=4.27",
    "unidic": "unidic>=1.0.2",
    "unidic_lite": "unidic_lite>=1.0.7",
    "uvicorn": "uvicorn",
}<|MERGE_RESOLUTION|>--- conflicted
+++ resolved
@@ -16,11 +16,7 @@
     "flake8": "flake8>=3.8.3",
     "flax": "flax>=0.3.2",
     "fugashi": "fugashi>=1.0",
-<<<<<<< HEAD
-    "huggingface-hub": "huggingface-hub==0.0.8",
-=======
-    "huggingface_hub": "huggingface_hub>=0.0.9",
->>>>>>> 94ff58db
+    "huggingface-hub": "huggingface-hub>=0.0.9",
     "importlib_metadata": "importlib_metadata",
     "ipadic": "ipadic>=1.0.0,<2.0",
     "isort": "isort>=5.5.4",
