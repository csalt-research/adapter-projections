--- conflicted
+++ resolved
@@ -392,33 +392,10 @@
 
     # Retrieve use_auth_token and add it to model_kwargs to be used in .from_pretrained
     model_kwargs["use_auth_token"] = model_kwargs.get("use_auth_token", use_auth_token)
-<<<<<<< HEAD
-
-    # Instantiate tokenizer if needed
-    if isinstance(tokenizer, (str, tuple)):
-        if isinstance(tokenizer, tuple):
-            # For tuple we have (tokenizer name, {kwargs})
-            use_fast = tokenizer[1].pop("use_fast", use_fast)
-            tokenizer = AutoTokenizer.from_pretrained(
-                tokenizer[0], use_fast=use_fast, revision=revision, _from_pipeline=task, **tokenizer[1]
-            )
-        else:
-            tokenizer = AutoTokenizer.from_pretrained(
-                tokenizer, revision=revision, use_fast=use_fast, _from_pipeline=task, **model_kwargs
-            )
-=======
->>>>>>> fb27b276
 
     # Instantiate config if needed
     if isinstance(config, str):
         config = AutoConfig.from_pretrained(config, revision=revision, _from_pipeline=task, **model_kwargs)
-<<<<<<< HEAD
-
-    # Instantiate modelcard if needed
-    if isinstance(modelcard, str):
-        modelcard = ModelCard.from_pretrained(modelcard, revision=revision, _from_pipeline=task)
-=======
->>>>>>> fb27b276
 
     # Instantiate model if needed
     if isinstance(model, str):
