import warnings
from collections.abc import Iterable
from typing import TYPE_CHECKING, Dict, List, Optional, Tuple, Union

import numpy as np

from ..data import SquadExample, SquadFeatures, squad_convert_examples_to_features
from ..file_utils import PaddingStrategy, add_end_docstrings, is_tf_available, is_torch_available
from ..modelcard import ModelCard
from ..tokenization_utils import PreTrainedTokenizer
from .base import PIPELINE_INIT_ARGS, ArgumentHandler, Pipeline


if TYPE_CHECKING:
    from ..modeling_tf_utils import TFPreTrainedModel
    from ..modeling_utils import PreTrainedModel

if is_tf_available():
    import tensorflow as tf

    from ..models.auto.modeling_tf_auto import TF_MODEL_FOR_QUESTION_ANSWERING_MAPPING

if is_torch_available():
    import torch

    from ..models.auto.modeling_auto import MODEL_FOR_QUESTION_ANSWERING_MAPPING


class QuestionAnsweringArgumentHandler(ArgumentHandler):
    """
    QuestionAnsweringPipeline requires the user to provide multiple arguments (i.e. question & context) to be mapped to
    internal :class:`~transformers.SquadExample`.

    QuestionAnsweringArgumentHandler manages all the possible to create a :class:`~transformers.SquadExample` from the
    command-line supplied arguments.
    """

    def normalize(self, item):
        if isinstance(item, SquadExample):
            return item
        elif isinstance(item, dict):
            for k in ["question", "context"]:
                if k not in item:
                    raise KeyError("You need to provide a dictionary with keys {question:..., context:...}")
                elif item[k] is None:
                    raise ValueError(f"`{k}` cannot be None")
                elif isinstance(item[k], str) and len(item[k]) == 0:
                    raise ValueError(f"`{k}` cannot be empty")

            return QuestionAnsweringPipeline.create_sample(**item)
        raise ValueError(f"{item} argument needs to be of type (SquadExample, dict)")

    def __call__(self, *args, **kwargs):
        # Detect where the actual inputs are
        if args is not None and len(args) > 0:
            if len(args) == 1:
                inputs = args[0]
            elif len(args) == 2 and {type(el) for el in args} == {str}:
                inputs = [{"question": args[0], "context": args[1]}]
            else:
                inputs = list(args)
        # Generic compatibility with sklearn and Keras
        # Batched data
        elif "X" in kwargs:
            inputs = kwargs["X"]
        elif "data" in kwargs:
            inputs = kwargs["data"]
        elif "question" in kwargs and "context" in kwargs:
            if isinstance(kwargs["question"], list) and isinstance(kwargs["context"], str):
                inputs = [{"question": Q, "context": kwargs["context"]} for Q in kwargs["question"]]
            elif isinstance(kwargs["question"], list) and isinstance(kwargs["context"], list):
                if len(kwargs["question"]) != len(kwargs["context"]):
                    raise ValueError("Questions and contexts don't have the same lengths")

                inputs = [{"question": Q, "context": C} for Q, C in zip(kwargs["question"], kwargs["context"])]
            elif isinstance(kwargs["question"], str) and isinstance(kwargs["context"], str):
                inputs = [{"question": kwargs["question"], "context": kwargs["context"]}]
            else:
                raise ValueError("Arguments can't be understood")
        else:
            raise ValueError(f"Unknown arguments {kwargs}")

        # Normalize inputs
        if isinstance(inputs, dict):
            inputs = [inputs]
        elif isinstance(inputs, Iterable):
            # Copy to avoid overriding arguments
            inputs = [i for i in inputs]
        else:
            raise ValueError(f"Invalid arguments {kwargs}")

        for i, item in enumerate(inputs):
            inputs[i] = self.normalize(item)

        return inputs


@add_end_docstrings(PIPELINE_INIT_ARGS)
class QuestionAnsweringPipeline(Pipeline):
    """
    Question Answering pipeline using any :obj:`ModelForQuestionAnswering`. See the `question answering examples
    <../task_summary.html#question-answering>`__ for more information.

    This question answering pipeline can currently be loaded from :func:`~transformers.pipeline` using the following
    task identifier: :obj:`"question-answering"`.

    The models that this pipeline can use are models that have been fine-tuned on a question answering task. See the
    up-to-date list of available models on `huggingface.co/models
    <https://huggingface.co/models?filter=question-answering>`__.
    """

    default_input_names = "question,context"
    handle_impossible_answer = False

    def __init__(
        self,
        model: Union["PreTrainedModel", "TFPreTrainedModel"],
        tokenizer: PreTrainedTokenizer,
        modelcard: Optional[ModelCard] = None,
        framework: Optional[str] = None,
        device: int = -1,
        task: str = "",
        **kwargs
    ):
        super().__init__(
            model=model,
            tokenizer=tokenizer,
            modelcard=modelcard,
            framework=framework,
            device=device,
            task=task,
            **kwargs,
        )

        self._args_parser = QuestionAnsweringArgumentHandler()
        self.check_model_type(
            TF_MODEL_FOR_QUESTION_ANSWERING_MAPPING if self.framework == "tf" else MODEL_FOR_QUESTION_ANSWERING_MAPPING
        )

    @staticmethod
    def create_sample(
        question: Union[str, List[str]], context: Union[str, List[str]]
    ) -> Union[SquadExample, List[SquadExample]]:
        """
        QuestionAnsweringPipeline leverages the :class:`~transformers.SquadExample` internally. This helper method
        encapsulate all the logic for converting question(s) and context(s) to :class:`~transformers.SquadExample`.

        We currently support extractive question answering.

        Arguments:
            question (:obj:`str` or :obj:`List[str]`): The question(s) asked.
            context (:obj:`str` or :obj:`List[str]`): The context(s) in which we will look for the answer.

        Returns:
            One or a list of :class:`~transformers.SquadExample`: The corresponding :class:`~transformers.SquadExample`
            grouping question and context.
        """
        if isinstance(question, list):
            return [SquadExample(None, q, c, None, None, None) for q, c in zip(question, context)]
        else:
            return SquadExample(None, question, context, None, None, None)

    def _sanitize_parameters(
        self,
        padding=None,
        topk=None,
        top_k=None,
        doc_stride=None,
        max_answer_len=None,
        max_seq_len=None,
        max_question_len=None,
        handle_impossible_answer=None,
        **kwargs
    ):
        # Set defaults values
        preprocess_params = {}
        if padding is not None:
            preprocess_params["padding"] = padding
        if doc_stride is not None:
            preprocess_params["doc_stride"] = doc_stride
        if max_question_len is not None:
            preprocess_params["max_question_len"] = max_question_len

        postprocess_params = {}
        if topk is not None and top_k is None:
            warnings.warn("topk parameter is deprecated, use top_k instead", UserWarning)
            top_k = topk
        if top_k is not None:
            if top_k < 1:
                raise ValueError(f"top_k parameter should be >= 1 (got {top_k})")
            postprocess_params["top_k"] = top_k
        if max_answer_len is not None:
            if max_answer_len < 1:
                raise ValueError(f"max_answer_len parameter should be >= 1 (got {max_answer_len}")
        if max_answer_len is not None:
            postprocess_params["max_answer_len"] = max_answer_len
        if handle_impossible_answer is not None:
            postprocess_params["handle_impossible_answer"] = handle_impossible_answer
        return preprocess_params, {}, postprocess_params

    def __call__(self, *args, **kwargs):
        """
        Answer the question(s) given as inputs by using the context(s).

        Args:
            args (:class:`~transformers.SquadExample` or a list of :class:`~transformers.SquadExample`):
                One or several :class:`~transformers.SquadExample` containing the question and context.
            X (:class:`~transformers.SquadExample` or a list of :class:`~transformers.SquadExample`, `optional`):
                One or several :class:`~transformers.SquadExample` containing the question and context (will be treated
                the same way as if passed as the first positional argument).
            data (:class:`~transformers.SquadExample` or a list of :class:`~transformers.SquadExample`, `optional`):
                One or several :class:`~transformers.SquadExample` containing the question and context (will be treated
                the same way as if passed as the first positional argument).
            question (:obj:`str` or :obj:`List[str]`):
                One or several question(s) (must be used in conjunction with the :obj:`context` argument).
            context (:obj:`str` or :obj:`List[str]`):
                One or several context(s) associated with the question(s) (must be used in conjunction with the
                :obj:`question` argument).
            topk (:obj:`int`, `optional`, defaults to 1):
                The number of answers to return (will be chosen by order of likelihood). Note that we return less than
                topk answers if there are not enough options available within the context.
            doc_stride (:obj:`int`, `optional`, defaults to 128):
                If the context is too long to fit with the question for the model, it will be split in several chunks
                with some overlap. This argument controls the size of that overlap.
            max_answer_len (:obj:`int`, `optional`, defaults to 15):
                The maximum length of predicted answers (e.g., only answers with a shorter length are considered).
            max_seq_len (:obj:`int`, `optional`, defaults to 384):
                The maximum length of the total sentence (context + question) after tokenization. The context will be
                split in several chunks (using :obj:`doc_stride`) if needed.
            max_question_len (:obj:`int`, `optional`, defaults to 64):
                The maximum length of the question after tokenization. It will be truncated if needed.
            handle_impossible_answer (:obj:`bool`, `optional`, defaults to :obj:`False`):
                Whether or not we accept impossible as an answer.

        Return:
            A :obj:`dict` or a list of :obj:`dict`: Each result comes as a dictionary with the following keys:

            - **score** (:obj:`float`) -- The probability associated to the answer.
            - **start** (:obj:`int`) -- The character start index of the answer (in the tokenized version of the
              input).
            - **end** (:obj:`int`) -- The character end index of the answer (in the tokenized version of the input).
            - **answer** (:obj:`str`) -- The answer to the question.
        """

        # Convert inputs to features
        examples = self._args_parser(*args, **kwargs)
        if len(examples) == 1:
            return super().__call__(examples[0], **kwargs)
        return super().__call__(examples, **kwargs)

    def preprocess(self, example, padding="do_not_pad", doc_stride=None, max_question_len=64, max_seq_len=None):

        if max_seq_len is None:
            max_seq_len = min(self.tokenizer.model_max_length, 384)
        if doc_stride is None:
<<<<<<< HEAD
            doc_stride = min(max_seq_len // 4, 128)
=======
            doc_stride = min(max_seq_len // 2, 128)
>>>>>>> b3a8de8c

        if not self.tokenizer.is_fast:
            features = squad_convert_examples_to_features(
                examples=[example],
                tokenizer=self.tokenizer,
                max_seq_length=max_seq_len,
                doc_stride=doc_stride,
                max_query_length=max_question_len,
                padding_strategy=PaddingStrategy.MAX_LENGTH,
                is_training=False,
                tqdm_enabled=False,
            )
        else:
            # Define the side we want to truncate / pad and the text/pair sorting
            question_first = self.tokenizer.padding_side == "right"

            encoded_inputs = self.tokenizer(
                text=example.question_text if question_first else example.context_text,
                text_pair=example.context_text if question_first else example.question_text,
                padding=padding,
                truncation="only_second" if question_first else "only_first",
                max_length=max_seq_len,
                stride=doc_stride,
                return_tensors="np",
                return_token_type_ids=True,
                return_overflowing_tokens=True,
                return_offsets_mapping=True,
                return_special_tokens_mask=True,
            )
            # When the input is too long, it's converted in a batch of inputs with overflowing tokens
            # and a stride of overlap between the inputs. If a batch of inputs is given, a special output
            # "overflow_to_sample_mapping" indicate which member of the encoded batch belong to which original batch sample.
            # Here we tokenize examples one-by-one so we don't need to use "overflow_to_sample_mapping".
            # "num_span" is the number of output samples generated from the overflowing tokens.
            num_spans = len(encoded_inputs["input_ids"])

            # p_mask: mask with 1 for token than cannot be in the answer (0 for token which can be in an answer)
            # We put 0 on the tokens from the context and 1 everywhere else (question and special tokens)
            p_mask = np.asarray(
                [
                    [tok != 1 if question_first else 0 for tok in encoded_inputs.sequence_ids(span_id)]
                    for span_id in range(num_spans)
                ]
            )

            # keep the cls_token unmasked (some models use it to indicate unanswerable questions)
            if self.tokenizer.cls_token_id is not None:
                cls_index = np.nonzero(encoded_inputs["input_ids"] == self.tokenizer.cls_token_id)
                p_mask[cls_index] = 0

            features = []
            for span_idx in range(num_spans):
                input_ids_span_idx = encoded_inputs["input_ids"][span_idx]
                attention_mask_span_idx = (
                    encoded_inputs["attention_mask"][span_idx] if "attention_mask" in encoded_inputs else None
                )
                token_type_ids_span_idx = (
                    encoded_inputs["token_type_ids"][span_idx] if "token_type_ids" in encoded_inputs else None
                )
                submask = p_mask[span_idx]
                if isinstance(submask, np.ndarray):
                    submask = submask.tolist()
                features.append(
                    SquadFeatures(
                        input_ids=input_ids_span_idx,
                        attention_mask=attention_mask_span_idx,
                        token_type_ids=token_type_ids_span_idx,
                        p_mask=submask,
                        encoding=encoded_inputs[span_idx],
                        # We don't use the rest of the values - and actually
                        # for Fast tokenizer we could totally avoid using SquadFeatures and SquadExample
                        cls_index=None,
                        token_to_orig_map={},
                        example_index=0,
                        unique_id=0,
                        paragraph_len=0,
                        token_is_max_context=0,
                        tokens=[],
                        start_position=0,
                        end_position=0,
                        is_impossible=False,
                        qas_id=None,
                    )
                )

        split_features = []
        for feature in features:
            fw_args = {}
            others = {}
            model_input_names = self.tokenizer.model_input_names

            for k, v in feature.__dict__.items():
                if k in model_input_names:
                    if self.framework == "tf":
                        tensor = tf.constant(v)
                        if tensor.dtype == tf.int64:
                            tensor = tf.cast(tensor, tf.int32)
                        fw_args[k] = tf.expand_dims(tensor, 0)
                    elif self.framework == "pt":
                        tensor = torch.tensor(v)
                        if tensor.dtype == torch.int32:
                            tensor = tensor.long()
                        fw_args[k] = tensor.unsqueeze(0)
                else:
                    others[k] = v
            split_features.append({"fw_args": fw_args, "others": others})
        return {"features": split_features, "example": example}

    def _forward(self, model_inputs):
        features = model_inputs["features"]
        example = model_inputs["example"]
        starts = []
        ends = []
        for feature in features:
            fw_args = feature["fw_args"]
            start, end = self.model(**fw_args)[:2]
            starts.append(start)
            ends.append(end)
        return {"starts": starts, "ends": ends, "features": features, "example": example}

    def postprocess(
        self,
        model_outputs,
        top_k=1,
        handle_impossible_answer=False,
        max_answer_len=15,
    ):
        min_null_score = 1000000  # large and positive
        answers = []
        example = model_outputs["example"]
        for i, (feature_, start_, end_) in enumerate(
            zip(model_outputs["features"], model_outputs["starts"], model_outputs["ends"])
        ):
            feature = feature_["others"]
            # Ensure padded tokens & question tokens cannot belong to the set of candidate answers.
            undesired_tokens = np.abs(np.array(feature["p_mask"]) - 1)

            if feature_["fw_args"].get("attention_mask", None) is not None:
                undesired_tokens = undesired_tokens & feature_["fw_args"]["attention_mask"].numpy()

            # Generate mask
            undesired_tokens_mask = undesired_tokens == 0.0

            # Make sure non-context indexes in the tensor cannot contribute to the softmax
            start_ = np.where(undesired_tokens_mask, -10000.0, start_)
            end_ = np.where(undesired_tokens_mask, -10000.0, end_)

            # Normalize logits and spans to retrieve the answer
            start_ = np.exp(start_ - np.log(np.sum(np.exp(start_), axis=-1, keepdims=True)))
            end_ = np.exp(end_ - np.log(np.sum(np.exp(end_), axis=-1, keepdims=True)))

            if handle_impossible_answer:
                min_null_score = min(min_null_score, (start_[0] * end_[0]).item())

            # Mask CLS
            start_[0, 0] = end_[0, 0] = 0.0

            starts, ends, scores = self.decode(start_, end_, top_k, max_answer_len, undesired_tokens)
            if not self.tokenizer.is_fast:
                char_to_word = np.array(example.char_to_word_offset)

                # Convert the answer (tokens) back to the original text
                # Score: score from the model
                # Start: Index of the first character of the answer in the context string
                # End: Index of the character following the last character of the answer in the context string
                # Answer: Plain text of the answer
                for s, e, score in zip(starts, ends, scores):
                    token_to_orig_map = feature["token_to_orig_map"]
                    answers.append(
                        {
                            "score": score.item(),
                            "start": np.where(char_to_word == token_to_orig_map[s])[0][0].item(),
                            "end": np.where(char_to_word == token_to_orig_map[e])[0][-1].item(),
                            "answer": " ".join(example.doc_tokens[token_to_orig_map[s] : token_to_orig_map[e] + 1]),
                        }
                    )
            else:
                # Convert the answer (tokens) back to the original text
                # Score: score from the model
                # Start: Index of the first character of the answer in the context string
                # End: Index of the character following the last character of the answer in the context string
                # Answer: Plain text of the answer
                question_first = bool(self.tokenizer.padding_side == "right")
                enc = feature["encoding"]

                # Sometimes the max probability token is in the middle of a word so:
                # - we start by finding the right word containing the token with `token_to_word`
                # - then we convert this word in a character span with `word_to_chars`
                sequence_index = 1 if question_first else 0
                for s, e, score in zip(starts, ends, scores):
                    try:
                        start_word = enc.token_to_word(s)
                        end_word = enc.token_to_word(e)
                        start_index = enc.word_to_chars(start_word, sequence_index=sequence_index)[0]
                        end_index = enc.word_to_chars(end_word, sequence_index=sequence_index)[1]
                    except Exception:
                        # Some tokenizers don't really handle words. Keep to offsets then.
                        start_index = enc.offsets[s][0]
                        end_index = enc.offsets[e][1]

                    answers.append(
                        {
                            "score": score.item(),
                            "start": start_index,
                            "end": end_index,
                            "answer": example.context_text[start_index:end_index],
                        }
                    )

        if handle_impossible_answer:
            answers.append({"score": min_null_score, "start": 0, "end": 0, "answer": ""})
        answers = sorted(answers, key=lambda x: x["score"], reverse=True)[:top_k]
        if len(answers) == 1:
            return answers[0]
        return answers

    def decode(
        self, start: np.ndarray, end: np.ndarray, topk: int, max_answer_len: int, undesired_tokens: np.ndarray
    ) -> Tuple:
        """
        Take the output of any :obj:`ModelForQuestionAnswering` and will generate probabilities for each span to be the
        actual answer.

        In addition, it filters out some unwanted/impossible cases like answer len being greater than max_answer_len or
        answer end position being before the starting position. The method supports output the k-best answer through
        the topk argument.

        Args:
            start (:obj:`np.ndarray`): Individual start probabilities for each token.
            end (:obj:`np.ndarray`): Individual end probabilities for each token.
            topk (:obj:`int`): Indicates how many possible answer span(s) to extract from the model output.
            max_answer_len (:obj:`int`): Maximum size of the answer to extract from the model's output.
            undesired_tokens (:obj:`np.ndarray`): Mask determining tokens that can be part of the answer
        """
        # Ensure we have batch axis
        if start.ndim == 1:
            start = start[None]

        if end.ndim == 1:
            end = end[None]

        # Compute the score of each tuple(start, end) to be the real answer
        outer = np.matmul(np.expand_dims(start, -1), np.expand_dims(end, 1))

        # Remove candidate with end < start and end - start > max_answer_len
        candidates = np.tril(np.triu(outer), max_answer_len - 1)

        #  Inspired by Chen & al. (https://github.com/facebookresearch/DrQA)
        scores_flat = candidates.flatten()
        if topk == 1:
            idx_sort = [np.argmax(scores_flat)]
        elif len(scores_flat) < topk:
            idx_sort = np.argsort(-scores_flat)
        else:
            idx = np.argpartition(-scores_flat, topk)[0:topk]
            idx_sort = idx[np.argsort(-scores_flat[idx])]

        starts, ends = np.unravel_index(idx_sort, candidates.shape)[1:]
        desired_spans = np.isin(starts, undesired_tokens.nonzero()) & np.isin(ends, undesired_tokens.nonzero())
        starts = starts[desired_spans]
        ends = ends[desired_spans]
        scores = candidates[0, starts, ends]

        return starts, ends, scores

    def span_to_answer(self, text: str, start: int, end: int) -> Dict[str, Union[str, int]]:
        """
        When decoding from token probabilities, this method maps token indexes to actual word in the initial context.

        Args:
            text (:obj:`str`): The actual context to extract the answer from.
            start (:obj:`int`): The answer starting token index.
            end (:obj:`int`): The answer end token index.

        Returns:
            Dictionary like :obj:`{'answer': str, 'start': int, 'end': int}`
        """
        words = []
        token_idx = char_start_idx = char_end_idx = chars_idx = 0

        for i, word in enumerate(text.split(" ")):
            token = self.tokenizer.tokenize(word)

            # Append words if they are in the span
            if start <= token_idx <= end:
                if token_idx == start:
                    char_start_idx = chars_idx

                if token_idx == end:
                    char_end_idx = chars_idx + len(word)

                words += [word]

            # Stop if we went over the end of the answer
            if token_idx > end:
                break

            # Append the subtokenization length to the running index
            token_idx += len(token)
            chars_idx += len(word) + 1

        # Join text with spaces
        return {
            "answer": " ".join(words),
            "start": max(0, char_start_idx),
            "end": min(len(text), char_end_idx),
        }<|MERGE_RESOLUTION|>--- conflicted
+++ resolved
@@ -253,11 +253,7 @@
         if max_seq_len is None:
             max_seq_len = min(self.tokenizer.model_max_length, 384)
         if doc_stride is None:
-<<<<<<< HEAD
-            doc_stride = min(max_seq_len // 4, 128)
-=======
             doc_stride = min(max_seq_len // 2, 128)
->>>>>>> b3a8de8c
 
         if not self.tokenizer.is_fast:
             features = squad_convert_examples_to_features(
