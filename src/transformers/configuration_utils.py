--- conflicted
+++ resolved
@@ -22,10 +22,7 @@
 from typing import Any, Dict, Tuple, Union
 
 from . import __version__
-<<<<<<< HEAD
 from .adapters.utils import DataclassJSONEncoder
-from .file_utils import CONFIG_NAME, PushToHubMixin, cached_path, hf_bucket_url, is_offline_mode, is_remote_url
-=======
 from .file_utils import (
     CONFIG_NAME,
     PushToHubMixin,
@@ -35,7 +32,6 @@
     is_offline_mode,
     is_remote_url,
 )
->>>>>>> 68730a44
 from .utils import logging
 
 
