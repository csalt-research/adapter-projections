import logging
import math
import os
import re
import shutil
import warnings
from contextlib import contextmanager
from pathlib import Path
from typing import Any, Callable, Dict, List, Optional, Tuple, Union

import numpy as np
import torch
from packaging import version
from torch import nn
from torch.utils.data.dataloader import DataLoader
from torch.utils.data.dataset import Dataset
from torch.utils.data.distributed import DistributedSampler
from torch.utils.data.sampler import RandomSampler, Sampler, SequentialSampler
from tqdm.auto import tqdm, trange

<<<<<<< HEAD
from .data.data_collator import DataCollator, default_data_collator
from .file_utils import is_apex_available, is_torch_tpu_available
=======
from .adapter_bert import get_fusion_regularization_loss
from .data.data_collator import DataCollator, DefaultDataCollator
>>>>>>> ec22eb40
from .modeling_utils import PreTrainedModel
from .optimization import AdamW, get_linear_schedule_with_warmup
from .trainer_utils import (
    PREFIX_CHECKPOINT_DIR,
    EvalPrediction,
    PredictionOutput,
    TrainOutput,
    is_wandb_available,
    set_seed,
)
from .training_args import TrainingArguments


if is_apex_available():
    from apex import amp


if is_torch_tpu_available():
    import torch_xla.core.xla_model as xm
    import torch_xla.debug.metrics as met
    import torch_xla.distributed.parallel_loader as pl

try:
    from torch.utils.tensorboard import SummaryWriter

    _has_tensorboard = True
except ImportError:
    try:
        from tensorboardX import SummaryWriter

        _has_tensorboard = True
    except ImportError:
        _has_tensorboard = False


def is_tensorboard_available():
    return _has_tensorboard


if is_wandb_available():
    import wandb


logger = logging.getLogger(__name__)


@contextmanager
def torch_distributed_zero_first(local_rank: int):
    """
    Decorator to make all processes in distributed training wait for each local_master to do something.

    Args:
        local_rank (:obj:`int`): The rank of the local process.
    """
    if local_rank not in [-1, 0]:
        torch.distributed.barrier()
    yield
    if local_rank == 0:
        torch.distributed.barrier()


class SequentialDistributedSampler(Sampler):
    """
    Distributed Sampler that subsamples indicies sequentially,
    making it easier to collate all results at the end.

    Even though we only use this sampler for eval and predict (no training),
    which means that the model params won't have to be synced (i.e. will not hang
    for synchronization even if varied number of forward passes), we still add extra
    samples to the sampler to make it evenly divisible (like in `DistributedSampler`)
    to make it easy to `gather` or `reduce` resulting tensors at the end of the loop.
    """

    def __init__(self, dataset, num_replicas=None, rank=None):
        if num_replicas is None:
            if not torch.distributed.is_available():
                raise RuntimeError("Requires distributed package to be available")
            num_replicas = torch.distributed.get_world_size()
        if rank is None:
            if not torch.distributed.is_available():
                raise RuntimeError("Requires distributed package to be available")
            rank = torch.distributed.get_rank()
        self.dataset = dataset
        self.num_replicas = num_replicas
        self.rank = rank
        self.num_samples = int(math.ceil(len(self.dataset) * 1.0 / self.num_replicas))
        self.total_size = self.num_samples * self.num_replicas

    def __iter__(self):
        indices = list(range(len(self.dataset)))

        # add extra samples to make it evenly divisible
        indices += indices[: (self.total_size - len(indices))]
        assert len(indices) == self.total_size

        # subsample
        indices = indices[self.rank * self.num_samples : (self.rank + 1) * self.num_samples]
        assert len(indices) == self.num_samples

        return iter(indices)

    def __len__(self):
        return self.num_samples


def get_tpu_sampler(dataset: Dataset):
    if xm.xrt_world_size() <= 1:
        return RandomSampler(dataset)
    return DistributedSampler(dataset, num_replicas=xm.xrt_world_size(), rank=xm.get_ordinal())


class Trainer:
    """
    Trainer is a simple but feature-complete training and eval loop for PyTorch,
    optimized for 🤗 Transformers.

    Args:
        model (:class:`~transformers.PreTrainedModel`):
            The model to train, evaluate or use for predictions.
        args (:class:`~transformers.TrainingArguments`):
            The arguments to tweak training.
        data_collator (:obj:`DataCollator`, `optional`, defaults to :func:`~transformers.default_data_collator`):
            The function to use to from a batch from a list of elements of :obj:`train_dataset` or
            :obj:`eval_dataset`.
        train_dataset (:obj:`Dataset`, `optional`):
            The dataset to use for training.
        eval_dataset (:obj:`Dataset`, `optional`):
            The dataset to use for evaluation.
        compute_metrics (:obj:`Callable[[EvalPrediction], Dict]`, `optional`):
            The function that will be used to compute metrics at evaluation. Must take a
            :class:`~transformers.EvalPrediction` and return a dictionary string to metric values.
        prediction_loss_only (:obj:`bool`, `optional`, defaults to `False`):
            When performing evaluation and predictions, only returns the loss.
        tb_writer (:obj:`SummaryWriter`, `optional`):
            Object to write to TensorBoard.
        optimizers (:obj:`Tuple[torch.optim.Optimizer, torch.optim.lr_scheduler.LambdaLR`, `optional`):
            A tuple containing the optimizer and the scheduler to use. Will default to an instance of
            :class:`~transformers.AdamW` on your model and a scheduler given by
            :func:`~transformers.get_linear_schedule_with_warmup` controlled by :obj:`args`.
    """

    model: PreTrainedModel
    args: TrainingArguments
    data_collator: DataCollator
    train_dataset: Optional[Dataset]
    eval_dataset: Optional[Dataset]
    compute_metrics: Optional[Callable[[EvalPrediction], Dict]] = None
    prediction_loss_only: bool
    tb_writer: Optional["SummaryWriter"] = None
    optimizers: Tuple[torch.optim.Optimizer, torch.optim.lr_scheduler.LambdaLR] = None
    global_step: Optional[int] = None
    epoch: Optional[float] = None

    def __init__(
        self,
        model: PreTrainedModel,
        args: TrainingArguments,
        data_collator: Optional[DataCollator] = None,
        train_dataset: Optional[Dataset] = None,
        eval_dataset: Optional[Dataset] = None,
        compute_metrics: Optional[Callable[[EvalPrediction], Dict]] = None,
        prediction_loss_only=False,
        do_save_full_model: bool = True,
        do_save_adapters: bool = False,
        do_save_adapter_fusion: bool = False,
        adapter_names: Optional[List[List[str]]] = None,
        tb_writer: Optional["SummaryWriter"] = None,
        optimizers: Tuple[torch.optim.Optimizer, torch.optim.lr_scheduler.LambdaLR] = None,
    ):
        self.model = model.to(args.device)
        self.args = args
        self.data_collator = data_collator if data_collator is not None else default_data_collator
        self.train_dataset = train_dataset
        self.eval_dataset = eval_dataset
        self.compute_metrics = compute_metrics
        self.prediction_loss_only = prediction_loss_only
        self.optimizers = optimizers
        if tb_writer is not None:
            self.tb_writer = tb_writer
        elif is_tensorboard_available() and self.is_world_master():
            self.tb_writer = SummaryWriter(log_dir=self.args.logging_dir)
        if not is_tensorboard_available():
            logger.warning(
                "You are instantiating a Trainer but Tensorboard is not installed. You should consider installing it."
            )
        if is_wandb_available():
            self._setup_wandb()
        else:
            logger.info(
                "You are instantiating a Trainer but W&B is not installed. To use wandb logging, "
                "run `pip install wandb; wandb login` see https://docs.wandb.com/huggingface."
            )
        set_seed(self.args.seed)
        # Create output directory if needed
        if self.is_world_master():
            os.makedirs(self.args.output_dir, exist_ok=True)
<<<<<<< HEAD
        if is_torch_tpu_available():
=======
        # adapters used
        self.do_save_full_model = do_save_full_model
        self.do_save_adapters = do_save_adapters
        self.do_save_adapter_fusion = do_save_adapter_fusion
        self.adapter_names = adapter_names
        if is_tpu_available():
>>>>>>> ec22eb40
            # Set an xla_device flag on the model's config.
            # We'll find a more elegant and not need to do this in the future.
            self.model.config.xla_device = True
        if not callable(self.data_collator) and callable(getattr(self.data_collator, "collate_batch", None)):
            self.data_collator = self.data_collator.collate_batch
            warnings.warn(
                (
                    "The `data_collator` should now be a simple callable (function, class with `__call__`), classes "
                    + "with a `collate_batch` are deprecated and won't be supported in a future version."
                ),
                FutureWarning,
            )

    def get_train_dataloader(self) -> DataLoader:
        """
        Returns the training :class:`~torch.utils.data.DataLoader`.
        """
        if self.train_dataset is None:
            raise ValueError("Trainer: training requires a train_dataset.")
        if is_torch_tpu_available():
            train_sampler = get_tpu_sampler(self.train_dataset)
        else:
            train_sampler = (
                RandomSampler(self.train_dataset)
                if self.args.local_rank == -1
                else DistributedSampler(self.train_dataset)
            )

        data_loader = DataLoader(
            self.train_dataset,
            batch_size=self.args.train_batch_size,
            sampler=train_sampler,
            collate_fn=self.data_collator,
            drop_last=self.args.dataloader_drop_last,
        )

        return data_loader

    def get_eval_dataloader(self, eval_dataset: Optional[Dataset] = None) -> DataLoader:
        """
        Returns the evaluation :class:`~torch.utils.data.DataLoader`.

        Args:
            eval_dataset (:obj:`Dataset`, `optional`):
                If provided, will override `self.eval_dataset`.
        """
        if eval_dataset is None and self.eval_dataset is None:
            raise ValueError("Trainer: evaluation requires an eval_dataset.")

        eval_dataset = eval_dataset if eval_dataset is not None else self.eval_dataset

        if is_torch_tpu_available():
            sampler = SequentialDistributedSampler(
                eval_dataset, num_replicas=xm.xrt_world_size(), rank=xm.get_ordinal()
            )
        elif self.args.local_rank != -1:
            sampler = SequentialDistributedSampler(eval_dataset)
        else:
            sampler = SequentialSampler(eval_dataset)

        data_loader = DataLoader(
            eval_dataset,
            sampler=sampler,
            batch_size=self.args.eval_batch_size,
            collate_fn=self.data_collator,
            drop_last=self.args.dataloader_drop_last,
        )

        return data_loader

    def get_test_dataloader(self, test_dataset: Dataset) -> DataLoader:
        """
        Returns the test :class:`~torch.utils.data.DataLoader`.

        Args:
            test_dataset (obj:`Dataset`): The test dataset to use.
        """
        # We use the same batch_size as for eval.
        if is_torch_tpu_available():
            sampler = SequentialDistributedSampler(
                test_dataset, num_replicas=xm.xrt_world_size(), rank=xm.get_ordinal()
            )
        elif self.args.local_rank != -1:
            sampler = SequentialDistributedSampler(test_dataset)
        else:
            sampler = SequentialSampler(test_dataset)

        data_loader = DataLoader(
            test_dataset,
            sampler=sampler,
            batch_size=self.args.eval_batch_size,
            collate_fn=self.data_collator,
            drop_last=self.args.dataloader_drop_last,
        )

        return data_loader

    def get_optimizers(
        self, num_training_steps: int
    ) -> Tuple[torch.optim.Optimizer, torch.optim.lr_scheduler.LambdaLR]:
        """
        Setup the optimizer and the learning rate scheduler.

        We provide a reasonable default that works well. If you want to use something else, you can pass a tuple in the
        Trainer's init through :obj:`optimizers`, or override this method in a subclass.
        """
        if self.optimizers is not None:
            return self.optimizers
        # Prepare optimizer and schedule (linear warmup and decay)
        no_decay = ["bias", "LayerNorm.weight"]
        if hasattr(self.model.config, "adapter_fusion_models"):
            no_decay += [f"adapter_fusion_layer.{n}.value" for n in self.model.config.adapter_fusion_models]

        optimizer_grouped_parameters = [
            {
                "params": [p for n, p in self.model.named_parameters() if not any(nd in n for nd in no_decay)],
                "weight_decay": self.args.weight_decay,
            },
            {
                "params": [p for n, p in self.model.named_parameters() if any(nd in n for nd in no_decay)],
                "weight_decay": 0.0,
            },
        ]
        optimizer = AdamW(optimizer_grouped_parameters, lr=self.args.learning_rate, eps=self.args.adam_epsilon)
        scheduler = get_linear_schedule_with_warmup(
            optimizer, num_warmup_steps=self.args.warmup_steps, num_training_steps=num_training_steps
        )
        return optimizer, scheduler

    def _setup_wandb(self):
        """
        Setup the optional Weights & Biases (`wandb`) integration.

        One can override this method to customize the setup if needed.  Find more information at https://docs.wandb.com/huggingface
        You can also override the following environment variables:

        Environment:
            WANDB_WATCH:
                (Optional, ["gradients", "all", "false"]) "gradients" by default, set to "false" to disable gradient logging
                or "all" to log gradients and parameters
            WANDB_PROJECT:
                (Optional): str - "huggingface" by default, set this to a custom string to store results in a different project
            WANDB_DISABLED:
                (Optional): boolean - defaults to false, set to "true" to disable wandb entirely
        """
        if self.is_world_master():
            logger.info(
                'Automatic Weights & Biases logging enabled, to disable set os.environ["WANDB_DISABLED"] = "true"'
            )
            wandb.init(project=os.getenv("WANDB_PROJECT", "huggingface"), config=vars(self.args))
            # keep track of model topology and gradients, unsupported on TPU
            if not is_torch_tpu_available() and os.getenv("WANDB_WATCH") != "false":
                wandb.watch(
                    self.model, log=os.getenv("WANDB_WATCH", "gradients"), log_freq=max(100, self.args.logging_steps)
                )

    def num_examples(self, dataloader: DataLoader) -> int:
        """
        Helper to get number of samples in a :class:`~torch.utils.data.DataLoader` by accessing its Dataset.
        """
        return len(dataloader.dataset)

    def train(self, model_path: Optional[str] = None):
        """
        Main training entry point.

        Args:
            model_path (:obj:`str`, `optional`):
                Local path to the model if the model to train has been instantiated from a local path. If present,
                training will resume from the optimizer/scheduler states loaded here.
        """
        train_dataloader = self.get_train_dataloader()
        if self.args.max_steps > 0:
            t_total = self.args.max_steps
            num_train_epochs = (
                self.args.max_steps // (len(train_dataloader) // self.args.gradient_accumulation_steps) + 1
            )
        else:
            t_total = int(len(train_dataloader) // self.args.gradient_accumulation_steps * self.args.num_train_epochs)
            num_train_epochs = self.args.num_train_epochs

        optimizer, scheduler = self.get_optimizers(num_training_steps=t_total)

        # Check if saved optimizer or scheduler states exist
        if (
            model_path is not None
            and os.path.isfile(os.path.join(model_path, "optimizer.pt"))
            and os.path.isfile(os.path.join(model_path, "scheduler.pt"))
        ):
            # Load in optimizer and scheduler states
            optimizer.load_state_dict(
                torch.load(os.path.join(model_path, "optimizer.pt"), map_location=self.args.device)
            )
            scheduler.load_state_dict(torch.load(os.path.join(model_path, "scheduler.pt")))

        model = self.model
        if self.args.fp16:
            if not is_apex_available():
                raise ImportError("Please install apex from https://www.github.com/nvidia/apex to use fp16 training.")
            model, optimizer = amp.initialize(model, optimizer, opt_level=self.args.fp16_opt_level)

        # multi-gpu training (should be after apex fp16 initialization)
        if self.args.n_gpu > 1:
            model = torch.nn.DataParallel(model)

        # Distributed training (should be after apex fp16 initialization)
        if self.args.local_rank != -1:
            model = torch.nn.parallel.DistributedDataParallel(
                model,
                device_ids=[self.args.local_rank],
                output_device=self.args.local_rank,
                find_unused_parameters=True,
            )

        if self.tb_writer is not None:
            self.tb_writer.add_text("args", self.args.to_json_string())
            self.tb_writer.add_hparams(self.args.to_sanitized_dict(), metric_dict={})

        # Train!
        if is_torch_tpu_available():
            total_train_batch_size = self.args.train_batch_size * xm.xrt_world_size()
        else:
            total_train_batch_size = (
                self.args.train_batch_size
                * self.args.gradient_accumulation_steps
                * (torch.distributed.get_world_size() if self.args.local_rank != -1 else 1)
            )
        logger.info("***** Running training *****")
        logger.info("  Num examples = %d", self.num_examples(train_dataloader))
        logger.info("  Num Epochs = %d", num_train_epochs)
        logger.info("  Instantaneous batch size per device = %d", self.args.per_device_train_batch_size)
        logger.info("  Total train batch size (w. parallel, distributed & accumulation) = %d", total_train_batch_size)
        logger.info("  Gradient Accumulation steps = %d", self.args.gradient_accumulation_steps)
        logger.info("  Total optimization steps = %d", t_total)

        self.global_step = 0
        self.epoch = 0
        epochs_trained = 0
        steps_trained_in_current_epoch = 0
        # Check if continuing training from a checkpoint
        if model_path is not None:
            # set global_step to global_step of last saved checkpoint from model path
            try:
                self.global_step = int(model_path.split("-")[-1].split("/")[0])
                epochs_trained = self.global_step // (len(train_dataloader) // self.args.gradient_accumulation_steps)
                steps_trained_in_current_epoch = self.global_step % (
                    len(train_dataloader) // self.args.gradient_accumulation_steps
                )

                logger.info("  Continuing training from checkpoint, will skip to saved global_step")
                logger.info("  Continuing training from epoch %d", epochs_trained)
                logger.info("  Continuing training from global step %d", self.global_step)
                logger.info("  Will skip the first %d steps in the first epoch", steps_trained_in_current_epoch)
            except ValueError:
                self.global_step = 0
                logger.info("  Starting fine-tuning.")

        tr_loss = 0.0
        logging_loss = 0.0
        model.zero_grad()
        train_iterator = trange(
            epochs_trained, int(num_train_epochs), desc="Epoch", disable=not self.is_local_master()
        )
        for epoch in train_iterator:
            if isinstance(train_dataloader, DataLoader) and isinstance(train_dataloader.sampler, DistributedSampler):
                train_dataloader.sampler.set_epoch(epoch)

            if is_torch_tpu_available():
                parallel_loader = pl.ParallelLoader(train_dataloader, [self.args.device]).per_device_loader(
                    self.args.device
                )
                epoch_iterator = tqdm(parallel_loader, desc="Iteration", disable=not self.is_local_master())
            else:
                epoch_iterator = tqdm(train_dataloader, desc="Iteration", disable=not self.is_local_master())

            # Reset the past mems state at the beginning of each epoch if necessary.
            if self.args.past_index >= 0:
                self._past = None

            for step, inputs in enumerate(epoch_iterator):

                # Skip past any already trained steps if resuming training
                if steps_trained_in_current_epoch > 0:
                    steps_trained_in_current_epoch -= 1
                    continue

                tr_loss += self._training_step(model, inputs, optimizer)

                if (step + 1) % self.args.gradient_accumulation_steps == 0 or (
                    # last step in epoch but step is always smaller than gradient_accumulation_steps
                    len(epoch_iterator) <= self.args.gradient_accumulation_steps
                    and (step + 1) == len(epoch_iterator)
                ):
                    # apply adapter fusion weight regularization on the value matrix
                    if (
                        hasattr(self.model.config, "adapter_fusion")
                        and self.model.config.adapter_fusion["regularization"]
                    ):
                        fusion_reg_loss = get_fusion_regularization_loss(self.model)
                        fusion_reg_loss.backward()

                    if self.args.fp16:
                        torch.nn.utils.clip_grad_norm_(amp.master_params(optimizer), self.args.max_grad_norm)
                    else:
                        torch.nn.utils.clip_grad_norm_(model.parameters(), self.args.max_grad_norm)

                    if is_torch_tpu_available():
                        xm.optimizer_step(optimizer)
                    else:
                        optimizer.step()

                    scheduler.step()
                    model.zero_grad()
                    self.global_step += 1
                    self.epoch = epoch + (step + 1) / len(epoch_iterator)

                    if (self.args.logging_steps > 0 and self.global_step % self.args.logging_steps == 0) or (
                        self.global_step == 1 and self.args.logging_first_step
                    ):
                        logs: Dict[str, float] = {}
                        logs["loss"] = (tr_loss - logging_loss) / self.args.logging_steps
                        # backward compatibility for pytorch schedulers
                        logs["learning_rate"] = (
                            scheduler.get_last_lr()[0]
                            if version.parse(torch.__version__) >= version.parse("1.4")
                            else scheduler.get_lr()[0]
                        )
                        logging_loss = tr_loss

                        self._log(logs)

                    if self.args.evaluate_during_training and self.global_step % self.args.eval_steps == 0:
                        self.evaluate()

                    if self.args.save_steps > 0 and self.global_step % self.args.save_steps == 0:
                        # In all cases (even distributed/parallel), self.model is always a reference
                        # to the model we want to save.
                        if hasattr(model, "module"):
                            assert model.module is self.model
                        else:
                            assert model is self.model
                        # Save model checkpoint
                        output_dir = os.path.join(self.args.output_dir, f"{PREFIX_CHECKPOINT_DIR}-{self.global_step}")

                        self.save_model(output_dir)

                        if self.is_world_master():
                            self._rotate_checkpoints()

                        if is_torch_tpu_available():
                            xm.rendezvous("saving_optimizer_states")
                            xm.save(optimizer.state_dict(), os.path.join(output_dir, "optimizer.pt"))
                            xm.save(scheduler.state_dict(), os.path.join(output_dir, "scheduler.pt"))
                        elif self.is_world_master():
                            torch.save(optimizer.state_dict(), os.path.join(output_dir, "optimizer.pt"))
                            torch.save(scheduler.state_dict(), os.path.join(output_dir, "scheduler.pt"))

                if self.args.max_steps > 0 and self.global_step > self.args.max_steps:
                    epoch_iterator.close()
                    break
            if self.args.max_steps > 0 and self.global_step > self.args.max_steps:
                train_iterator.close()
                break
            if self.args.tpu_metrics_debug or self.args.debug:
                # tpu-comment: Logging debug metrics for PyTorch/XLA (compile, execute times, ops, etc.)
                xm.master_print(met.metrics_report())

        if self.tb_writer:
            self.tb_writer.close()
        if self.args.past_index and hasattr(self, "_past"):
            # Clean the state at the end of training
            delattr(self, "_past")

        if self.do_save_adapters:
            logger.info("\n\nTraining completed. Do not forget to share your adapters on https://adapterhub.ml =)\n\n")
        else:
            logger.info("\n\nTraining completed. Do not forget to share your model on huggingface.co/models =)\n\n")
        return TrainOutput(self.global_step, tr_loss / self.global_step)

    def _log(self, logs: Dict[str, float], iterator: Optional[tqdm] = None) -> None:
        if self.epoch is not None:
            logs["epoch"] = self.epoch
        if self.global_step is None:
            # when logging evaluation metrics without training
            self.global_step = 0
        if self.tb_writer:
            for k, v in logs.items():
                if isinstance(v, (int, float)):
                    self.tb_writer.add_scalar(k, v, self.global_step)
                else:
                    logger.warning(
                        "Trainer is attempting to log a value of "
                        '"%s" of type %s for key "%s" as a scalar. '
                        "This invocation of Tensorboard's writer.add_scalar() "
                        "is incorrect so we dropped this attribute.",
                        v,
                        type(v),
                        k,
                    )
            self.tb_writer.flush()
        if is_wandb_available():
            if self.is_world_master():
                wandb.log(logs, step=self.global_step)
        output = {**logs, **{"step": self.global_step}}
        if iterator is not None:
            iterator.write(output)
        else:
            logger.info(output)

    def _training_step(
        self, model: nn.Module, inputs: Dict[str, Union[torch.Tensor, Any]], optimizer: torch.optim.Optimizer
    ) -> float:
        model.train()
        for k, v in inputs.items():
<<<<<<< HEAD
            if isinstance(v, torch.Tensor):
                inputs[k] = v.to(self.args.device)

        if self.args.past_index >= 0 and self._past is not None:
            inputs["mems"] = self._past
=======
            inputs[k] = v.to(self.args.device)
        if self.adapter_names:
            inputs["adapter_names"] = self.adapter_names
>>>>>>> ec22eb40

        outputs = model(**inputs)
        loss = outputs[0]  # model outputs are always tuple in transformers (see doc)

        if self.args.past_index >= 0:
            self._past = outputs[self.args.past_index]

        if self.args.n_gpu > 1:
            loss = loss.mean()  # mean() to average on multi-gpu parallel training
        if self.args.gradient_accumulation_steps > 1:
            loss = loss / self.args.gradient_accumulation_steps

        if self.args.fp16:
            with amp.scale_loss(loss, optimizer) as scaled_loss:
                scaled_loss.backward()
        else:
            loss.backward()

        return loss.item()

    def is_local_master(self) -> bool:
        if is_torch_tpu_available():
            return xm.is_master_ordinal(local=True)
        else:
            return self.args.local_rank in [-1, 0]

    def is_world_master(self) -> bool:
        """
        This will be True only in one process, even in distributed mode,
        even when training on multiple machines.
        """
        if is_torch_tpu_available():
            return xm.is_master_ordinal(local=False)
        else:
            return self.args.local_rank == -1 or torch.distributed.get_rank() == 0

    def save_model(self, output_dir: Optional[str] = None):
        """
        Will save the model, so you can reload it using :obj:`from_pretrained()`.

        Will only save from the world_master process (unless in TPUs).
        """

        if is_torch_tpu_available():
            self._save_tpu(output_dir)
        elif self.is_world_master():
            self._save(output_dir)

    def _save_tpu(self, output_dir: Optional[str] = None):
        output_dir = output_dir if output_dir is not None else self.args.output_dir
        logger.info("Saving model checkpoint to %s", output_dir)

        if xm.is_master_ordinal():
            os.makedirs(output_dir, exist_ok=True)
            torch.save(self.args, os.path.join(output_dir, "training_args.bin"))

        # Save a trained model and configuration using `save_pretrained()`.
        # They can then be reloaded using `from_pretrained()`
        if not isinstance(self.model, PreTrainedModel):
            raise ValueError("Trainer.model appears to not be a PreTrainedModel")

        xm.rendezvous("saving_checkpoint")
        if self.do_save_adapters:
            self.model.save_all_adapters(output_dir)
        if self.do_save_adapter_fusion:
            self.model.save_all_adapter_fusions(output_dir)
        if self.do_save_full_model:
            self.model.save_pretrained(output_dir)

    def _save(self, output_dir: Optional[str] = None):
        output_dir = output_dir if output_dir is not None else self.args.output_dir
        os.makedirs(output_dir, exist_ok=True)
        logger.info("Saving model checkpoint to %s", output_dir)
        # Save a trained model and configuration using `save_pretrained()`.
        # They can then be reloaded using `from_pretrained()`
        if not isinstance(self.model, PreTrainedModel):
            raise ValueError("Trainer.model appears to not be a PreTrainedModel")
        if self.do_save_adapters:
            self.model.save_all_adapters(output_dir)
        if self.do_save_adapter_fusion:
            self.model.save_all_adapter_fusions(output_dir)
        if self.do_save_full_model:
            self.model.save_pretrained(output_dir)

        # Good practice: save your training arguments together with the trained model
        torch.save(self.args, os.path.join(output_dir, "training_args.bin"))

    def _sorted_checkpoints(self, checkpoint_prefix=PREFIX_CHECKPOINT_DIR, use_mtime=False) -> List[str]:
        ordering_and_checkpoint_path = []

        glob_checkpoints = [str(x) for x in Path(self.args.output_dir).glob(f"{checkpoint_prefix}-*")]

        for path in glob_checkpoints:
            if use_mtime:
                ordering_and_checkpoint_path.append((os.path.getmtime(path), path))
            else:
                regex_match = re.match(f".*{checkpoint_prefix}-([0-9]+)", path)
                if regex_match and regex_match.groups():
                    ordering_and_checkpoint_path.append((int(regex_match.groups()[0]), path))

        checkpoints_sorted = sorted(ordering_and_checkpoint_path)
        checkpoints_sorted = [checkpoint[1] for checkpoint in checkpoints_sorted]
        return checkpoints_sorted

    def _rotate_checkpoints(self, use_mtime=False) -> None:
        if self.args.save_total_limit is None or self.args.save_total_limit <= 0:
            return

        # Check if we should delete older checkpoint(s)
        checkpoints_sorted = self._sorted_checkpoints(use_mtime=use_mtime)
        if len(checkpoints_sorted) <= self.args.save_total_limit:
            return

        number_of_checkpoints_to_delete = max(0, len(checkpoints_sorted) - self.args.save_total_limit)
        checkpoints_to_be_deleted = checkpoints_sorted[:number_of_checkpoints_to_delete]
        for checkpoint in checkpoints_to_be_deleted:
            logger.info("Deleting older checkpoint [{}] due to args.save_total_limit".format(checkpoint))
            shutil.rmtree(checkpoint)

    def evaluate(self, eval_dataset: Optional[Dataset] = None) -> Dict[str, float]:
        """
        Run evaluation and returns metrics.

        The calling script will be responsible for providing a method to compute metrics, as they are
        task-dependent (pass it to the init :obj:`compute_metrics` argument).

        Args:
            eval_dataset (:obj:`Dataset`, `optional`):
                Pass a dataset if you wish to override :obj:`self.eval_dataset`.
        Returns:
            A dictionary containing the evaluation loss and the potential metrics computed from the predictions.
        """
        eval_dataloader = self.get_eval_dataloader(eval_dataset)

        output = self._prediction_loop(eval_dataloader, description="Evaluation")

        self._log(output.metrics)

        if self.args.tpu_metrics_debug or self.args.debug:
            # tpu-comment: Logging debug metrics for PyTorch/XLA (compile, execute times, ops, etc.)
            xm.master_print(met.metrics_report())

        return output.metrics

    def predict(self, test_dataset: Dataset) -> PredictionOutput:
        """
        Run prediction and returns predictions and potential metrics.

        Depending on the dataset and your use case, your test dataset may contain labels.
        In that case, this method will also return metrics, like in :obj:`evaluate()`.

        Args:
            test_dataset (:obj:`Dataset`):
                Dataset to run the predictions on.
        Returns:
            `NamedTuple`:
            predictions (:obj:`np.ndarray`):
                The predictions on :obj:`test_dataset`.
            label_ids (:obj:`np.ndarray`, `optional`):
                The labels (if the dataset contained some).
            metrics (:obj:`Dict[str, float]`, `optional`):
                The potential dictionary of metrics (if the dataset contained labels).
        """
        test_dataloader = self.get_test_dataloader(test_dataset)

        return self._prediction_loop(test_dataloader, description="Prediction")

    def _prediction_loop(
        self, dataloader: DataLoader, description: str, prediction_loss_only: Optional[bool] = None
    ) -> PredictionOutput:
        """
        Prediction/evaluation loop, shared by `evaluate()` and `predict()`.

        Works both with or without labels.
        """

        prediction_loss_only = prediction_loss_only if prediction_loss_only is not None else self.prediction_loss_only

        model = self.model
        # multi-gpu eval
        if self.args.n_gpu > 1:
            model = torch.nn.DataParallel(model)
        else:
            model = self.model
        # Note: in torch.distributed mode, there's no point in wrapping the model
        # inside a DistributedDataParallel as we'll be under `no_grad` anyways.

        batch_size = dataloader.batch_size
        logger.info("***** Running %s *****", description)
        logger.info("  Num examples = %d", self.num_examples(dataloader))
        logger.info("  Batch size = %d", batch_size)
        eval_losses: List[float] = []
        preds: torch.Tensor = None
        label_ids: torch.Tensor = None
        model.eval()

        if is_torch_tpu_available():
            dataloader = pl.ParallelLoader(dataloader, [self.args.device]).per_device_loader(self.args.device)

        if self.args.past_index >= 0:
            past = None

        for inputs in tqdm(dataloader, desc=description):
            has_labels = any(inputs.get(k) is not None for k in ["labels", "lm_labels", "masked_lm_labels"])

            for k, v in inputs.items():
<<<<<<< HEAD
                if isinstance(v, torch.Tensor):
                    inputs[k] = v.to(self.args.device)
            if self.args.past_index >= 0:
                inputs["mems"] = past
=======
                inputs[k] = v.to(self.args.device)
            if self.adapter_names:
                inputs["adapter_names"] = self.adapter_names
>>>>>>> ec22eb40

            with torch.no_grad():
                outputs = model(**inputs)
                if has_labels:
                    step_eval_loss, logits = outputs[:2]
                    eval_losses += [step_eval_loss.mean().item()]
                else:
                    logits = outputs[0]
                if self.args.past_index >= 0:
                    past = outputs[self.args.past_index if has_labels else self.args.past_index - 1]

            if not prediction_loss_only:
                if preds is None:
                    preds = logits.detach()
                else:
                    preds = torch.cat((preds, logits.detach()), dim=0)
                if inputs.get("labels") is not None:
                    if label_ids is None:
                        label_ids = inputs["labels"].detach()
                    else:
                        label_ids = torch.cat((label_ids, inputs["labels"].detach()), dim=0)

        if self.args.local_rank != -1:
            # In distributed mode, concatenate all results from all nodes:
            if preds is not None:
                preds = self.distributed_concat(preds, num_total_examples=self.num_examples(dataloader))
            if label_ids is not None:
                label_ids = self.distributed_concat(label_ids, num_total_examples=self.num_examples(dataloader))
        elif is_torch_tpu_available():
            # tpu-comment: Get all predictions and labels from all worker shards of eval dataset
            if preds is not None:
                preds = xm.mesh_reduce("eval_preds", preds, torch.cat)
            if label_ids is not None:
                label_ids = xm.mesh_reduce("eval_label_ids", label_ids, torch.cat)

        # Finally, turn the aggregated tensors into numpy arrays.
        if preds is not None:
            preds = preds.cpu().numpy()
        if label_ids is not None:
            label_ids = label_ids.cpu().numpy()

        if self.compute_metrics is not None and preds is not None and label_ids is not None:
            metrics = self.compute_metrics(EvalPrediction(predictions=preds, label_ids=label_ids))
        else:
            metrics = {}
        if len(eval_losses) > 0:
            metrics["eval_loss"] = np.mean(eval_losses)

        # Prefix all keys with eval_
        for key in list(metrics.keys()):
            if not key.startswith("eval_"):
                metrics[f"eval_{key}"] = metrics.pop(key)

        return PredictionOutput(predictions=preds, label_ids=label_ids, metrics=metrics)

    def distributed_concat(self, tensor: torch.Tensor, num_total_examples: int) -> torch.Tensor:
        assert self.args.local_rank != -1

        output_tensors = [tensor.clone() for _ in range(torch.distributed.get_world_size())]
        torch.distributed.all_gather(output_tensors, tensor)

        concat = torch.cat(output_tensors, dim=0)

        # truncate the dummy elements added by SequentialDistributedSampler
        output = concat[:num_total_examples]
        return output<|MERGE_RESOLUTION|>--- conflicted
+++ resolved
@@ -18,13 +18,9 @@
 from torch.utils.data.sampler import RandomSampler, Sampler, SequentialSampler
 from tqdm.auto import tqdm, trange
 
-<<<<<<< HEAD
+from .adapter_bert import get_fusion_regularization_loss
 from .data.data_collator import DataCollator, default_data_collator
 from .file_utils import is_apex_available, is_torch_tpu_available
-=======
-from .adapter_bert import get_fusion_regularization_loss
-from .data.data_collator import DataCollator, DefaultDataCollator
->>>>>>> ec22eb40
 from .modeling_utils import PreTrainedModel
 from .optimization import AdamW, get_linear_schedule_with_warmup
 from .trainer_utils import (
@@ -221,16 +217,12 @@
         # Create output directory if needed
         if self.is_world_master():
             os.makedirs(self.args.output_dir, exist_ok=True)
-<<<<<<< HEAD
-        if is_torch_tpu_available():
-=======
         # adapters used
         self.do_save_full_model = do_save_full_model
         self.do_save_adapters = do_save_adapters
         self.do_save_adapter_fusion = do_save_adapter_fusion
         self.adapter_names = adapter_names
-        if is_tpu_available():
->>>>>>> ec22eb40
+        if is_torch_tpu_available():
             # Set an xla_device flag on the model's config.
             # We'll find a more elegant and not need to do this in the future.
             self.model.config.xla_device = True
@@ -645,17 +637,14 @@
     ) -> float:
         model.train()
         for k, v in inputs.items():
-<<<<<<< HEAD
             if isinstance(v, torch.Tensor):
                 inputs[k] = v.to(self.args.device)
 
         if self.args.past_index >= 0 and self._past is not None:
             inputs["mems"] = self._past
-=======
-            inputs[k] = v.to(self.args.device)
+
         if self.adapter_names:
             inputs["adapter_names"] = self.adapter_names
->>>>>>> ec22eb40
 
         outputs = model(**inputs)
         loss = outputs[0]  # model outputs are always tuple in transformers (see doc)
@@ -862,16 +851,14 @@
             has_labels = any(inputs.get(k) is not None for k in ["labels", "lm_labels", "masked_lm_labels"])
 
             for k, v in inputs.items():
-<<<<<<< HEAD
                 if isinstance(v, torch.Tensor):
                     inputs[k] = v.to(self.args.device)
+
             if self.args.past_index >= 0:
                 inputs["mems"] = past
-=======
-                inputs[k] = v.to(self.args.device)
+
             if self.adapter_names:
                 inputs["adapter_names"] = self.adapter_names
->>>>>>> ec22eb40
 
             with torch.no_grad():
                 outputs = model(**inputs)
