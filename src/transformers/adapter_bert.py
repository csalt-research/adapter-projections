--- conflicted
+++ resolved
@@ -21,38 +21,10 @@
 logger = logging.getLogger(__name__)
 
 
-<<<<<<< HEAD
-def get_fusion_regularization_loss(model):
-    if hasattr(model, "base_model"):
-        model = model.base_model
-    elif hasattr(model, "encoder"):
-        pass
-    else:
-        raise Exception("Model not passed correctly, please pass a transformer model with an encoder")
-
-    reg_loss = 0.0
-    target = torch.zeros((model.config.hidden_size, model.config.hidden_size)).fill_diagonal_(1.0).to(model.device)
-    for k, v in model.encoder.layer._modules.items():
-
-        for _, layer_fusion in v.output.adapter_fusion_layer.items():
-            if hasattr(layer_fusion, "value"):
-                reg_loss += 0.01 * (target - layer_fusion.value.weight).pow(2).sum()
-
-        for _, layer_fusion in v.attention.output.adapter_fusion_layer.items():
-            if hasattr(layer_fusion, "value"):
-                reg_loss += 0.01 * (target - layer_fusion.value.weight).pow(2).sum()
-
-    return reg_loss
-
-
 class BertAdaptersBaseMixin(ABC):
     """An abstract base implementation of adapter integration into a Transformer block.
     In BERT, subclasses of this module are placed in the BertSelfOutput module and in the BertOutput module.
     """
-=======
-class BertSelfOutputAdaptersMixin:
-    """Adds adapters to the BertSelfOutput module."""
->>>>>>> aadd9404
 
     # override this property if layer norm has a different name
     @property
