--- conflicted
+++ resolved
@@ -327,16 +327,8 @@
 class T5LayerFF(T5FFLayerAdaptersMixin, nn.Module):
     def __init__(self, config: T5Config):
         super().__init__()
-<<<<<<< HEAD
-        self.config = config
-        if config.feed_forward_proj == "relu":
-            self.DenseReluDense = T5DenseReluDense(config)
-        elif config.feed_forward_proj == "gated-gelu":
-            self.DenseReluDense = T5DenseGatedGeluDense(config)
-=======
         if config.is_gated_act:
             self.DenseReluDense = T5DenseGatedActDense(config)
->>>>>>> cf8a9ca5
         else:
             self.DenseReluDense = T5DenseActDense(config)
 
