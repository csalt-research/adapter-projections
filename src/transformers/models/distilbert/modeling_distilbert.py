--- conflicted
+++ resolved
@@ -27,18 +27,14 @@
 from torch import nn
 from torch.nn import BCEWithLogitsLoss, CrossEntropyLoss, MSELoss
 
-<<<<<<< HEAD
-from ...activations import gelu
+from transformers.configuration_utils import PretrainedConfig
+
+from ...activations import get_activation
 from ...adapters.composition import adjust_tensors_for_parallel
 from ...adapters.context import ForwardContext
 from ...adapters.mixins.distilbert import DistilBertModelAdaptersMixin, DistilBertTransfomerBlockAdaptersMixin
 from ...adapters.model_mixin import ModelWithHeadsAdaptersMixin
 from ...adapters.prefix_tuning import PrefixTuningShim
-=======
-from transformers.configuration_utils import PretrainedConfig
-
-from ...activations import get_activation
->>>>>>> d10c30df
 from ...deepspeed import is_deepspeed_zero3_enabled
 from ...modeling_outputs import (
     BaseModelOutput,
@@ -165,13 +161,9 @@
 
         self.pruned_heads: Set[int] = set()
 
-<<<<<<< HEAD
         self.prefix_tuning = PrefixTuningShim("self", config)
 
-    def prune_heads(self, heads):
-=======
     def prune_heads(self, heads: List[int]):
->>>>>>> d10c30df
         attention_head_size = self.dim // self.n_heads
         if len(heads) == 0:
             return
@@ -212,13 +204,7 @@
 
         dim_per_head = self.dim // self.n_heads
 
-<<<<<<< HEAD
-        def shape(x):
-=======
-        mask_reshp = (bs, 1, 1, k_length)
-
         def shape(x: torch.Tensor) -> torch.Tensor:
->>>>>>> d10c30df
             """separate heads"""
             return x.view(bs, -1, self.n_heads, dim_per_head).transpose(1, 2)
 
@@ -277,13 +263,8 @@
         return x
 
 
-<<<<<<< HEAD
 class TransformerBlock(DistilBertTransfomerBlockAdaptersMixin, nn.Module):
-    def __init__(self, config):
-=======
-class TransformerBlock(nn.Module):
     def __init__(self, config: PretrainedConfig):
->>>>>>> d10c30df
         super().__init__()
         self.config = config
 
@@ -295,11 +276,8 @@
         self.ffn = FFN(config)
         self.output_layer_norm = nn.LayerNorm(normalized_shape=config.dim, eps=1e-12)
 
-<<<<<<< HEAD
         self._init_adapter_modules()
 
-    def forward(self, x, attn_mask=None, head_mask=None, output_attentions=False):
-=======
     def forward(
         self,
         x: torch.Tensor,
@@ -307,7 +285,6 @@
         head_mask: Optional[torch.Tensor] = None,
         output_attentions: bool = False,
     ) -> Tuple[torch.Tensor, ...]:
->>>>>>> d10c30df
         """
         Parameters:
             x: torch.tensor(bs, seq_length, dim)
@@ -335,11 +312,9 @@
 
         # Feed Forward Network
         ffn_output = self.ffn(sa_output)  # (bs, seq_length, dim)
-<<<<<<< HEAD
-        ffn_output = self.output_adapters(ffn_output, sa_output, self.output_layer_norm)  # (bs, seq_length, dim)
-=======
-        ffn_output: torch.Tensor = self.output_layer_norm(ffn_output + sa_output)  # (bs, seq_length, dim)
->>>>>>> d10c30df
+        ffn_output: torch.Tensor = self.output_adapters(
+            ffn_output, sa_output, self.output_layer_norm
+        )  # (bs, seq_length, dim)
 
         output = (ffn_output,)
         if output_attentions:
@@ -493,13 +468,8 @@
     "The bare DistilBERT encoder/transformer outputting raw hidden-states without any specific head on top.",
     DISTILBERT_START_DOCSTRING,
 )
-<<<<<<< HEAD
 class DistilBertModel(DistilBertModelAdaptersMixin, DistilBertPreTrainedModel):
-    def __init__(self, config):
-=======
-class DistilBertModel(DistilBertPreTrainedModel):
     def __init__(self, config: PretrainedConfig):
->>>>>>> d10c30df
         super().__init__(config)
 
         self.embeddings = Embeddings(config)  # Embeddings
@@ -630,13 +600,8 @@
     """DistilBert Model with a `masked language modeling` head on top.""",
     DISTILBERT_START_DOCSTRING,
 )
-<<<<<<< HEAD
 class DistilBertForMaskedLM(ModelWithHeadsAdaptersMixin, DistilBertPreTrainedModel):
-    def __init__(self, config):
-=======
-class DistilBertForMaskedLM(DistilBertPreTrainedModel):
     def __init__(self, config: PretrainedConfig):
->>>>>>> d10c30df
         super().__init__(config)
 
         self.activation = get_activation(config.activation)
@@ -742,13 +707,8 @@
     """,
     DISTILBERT_START_DOCSTRING,
 )
-<<<<<<< HEAD
 class DistilBertForSequenceClassification(ModelWithHeadsAdaptersMixin, DistilBertPreTrainedModel):
-    def __init__(self, config):
-=======
-class DistilBertForSequenceClassification(DistilBertPreTrainedModel):
     def __init__(self, config: PretrainedConfig):
->>>>>>> d10c30df
         super().__init__(config)
         self.num_labels = config.num_labels
         self.config = config
@@ -865,13 +825,8 @@
     """,
     DISTILBERT_START_DOCSTRING,
 )
-<<<<<<< HEAD
 class DistilBertForQuestionAnswering(ModelWithHeadsAdaptersMixin, DistilBertPreTrainedModel):
-    def __init__(self, config):
-=======
-class DistilBertForQuestionAnswering(DistilBertPreTrainedModel):
     def __init__(self, config: PretrainedConfig):
->>>>>>> d10c30df
         super().__init__(config)
 
         self.distilbert = DistilBertModel(config)
@@ -987,13 +942,8 @@
     """,
     DISTILBERT_START_DOCSTRING,
 )
-<<<<<<< HEAD
 class DistilBertForTokenClassification(ModelWithHeadsAdaptersMixin, DistilBertPreTrainedModel):
-    def __init__(self, config):
-=======
-class DistilBertForTokenClassification(DistilBertPreTrainedModel):
     def __init__(self, config: PretrainedConfig):
->>>>>>> d10c30df
         super().__init__(config)
         self.num_labels = config.num_labels
 
@@ -1087,13 +1037,8 @@
     """,
     DISTILBERT_START_DOCSTRING,
 )
-<<<<<<< HEAD
 class DistilBertForMultipleChoice(ModelWithHeadsAdaptersMixin, DistilBertPreTrainedModel):
-    def __init__(self, config):
-=======
-class DistilBertForMultipleChoice(DistilBertPreTrainedModel):
     def __init__(self, config: PretrainedConfig):
->>>>>>> d10c30df
         super().__init__(config)
 
         self.distilbert = DistilBertModel(config)
