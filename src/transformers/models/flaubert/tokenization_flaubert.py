# coding=utf-8
# Copyright 2019-present CNRS, Facebook Inc. and the HuggingFace Inc. team.
#
# Licensed under the Apache License, Version 2.0 (the "License");
# you may not use this file except in compliance with the License.
# You may obtain a copy of the License at
#
#     http://www.apache.org/licenses/LICENSE-2.0
#
# Unless required by applicable law or agreed to in writing, software
# distributed under the License is distributed on an "AS IS" BASIS,
# WITHOUT WARRANTIES OR CONDITIONS OF ANY KIND, either express or implied.
# See the License for the specific language governing permissions and
# limitations under the License.
"""Tokenization classes for Flaubert."""


import json
import os
import re
import unicodedata
from typing import List, Optional, Tuple

<<<<<<< HEAD
=======
from ...tokenization_utils import PreTrainedTokenizer
>>>>>>> 358fac02
from ...utils import logging


logger = logging.get_logger(__name__)

VOCAB_FILES_NAMES = {
    "vocab_file": "vocab.json",
    "merges_file": "merges.txt",
}

PRETRAINED_VOCAB_FILES_MAP = {
    "vocab_file": {
        "flaubert/flaubert_small_cased": (
            "https://huggingface.co/flaubert/flaubert_small_cased/resolve/main/vocab.json"
        ),
        "flaubert/flaubert_base_uncased": (
            "https://huggingface.co/flaubert/flaubert_base_uncased/resolve/main/vocab.json"
        ),
        "flaubert/flaubert_base_cased": "https://huggingface.co/flaubert/flaubert_base_cased/resolve/main/vocab.json",
        "flaubert/flaubert_large_cased": (
            "https://huggingface.co/flaubert/flaubert_large_cased/resolve/main/vocab.json"
        ),
    },
    "merges_file": {
        "flaubert/flaubert_small_cased": (
            "https://huggingface.co/flaubert/flaubert_small_cased/resolve/main/merges.txt"
        ),
        "flaubert/flaubert_base_uncased": (
            "https://huggingface.co/flaubert/flaubert_base_uncased/resolve/main/merges.txt"
        ),
        "flaubert/flaubert_base_cased": "https://huggingface.co/flaubert/flaubert_base_cased/resolve/main/merges.txt",
        "flaubert/flaubert_large_cased": (
            "https://huggingface.co/flaubert/flaubert_large_cased/resolve/main/merges.txt"
        ),
    },
}

PRETRAINED_POSITIONAL_EMBEDDINGS_SIZES = {
    "flaubert/flaubert_small_cased": 512,
    "flaubert/flaubert_base_uncased": 512,
    "flaubert/flaubert_base_cased": 512,
    "flaubert/flaubert_large_cased": 512,
}

PRETRAINED_INIT_CONFIGURATION = {
    "flaubert/flaubert_small_cased": {"do_lowercase": False},
    "flaubert/flaubert_base_uncased": {"do_lowercase": True},
    "flaubert/flaubert_base_cased": {"do_lowercase": False},
    "flaubert/flaubert_large_cased": {"do_lowercase": False},
}


def convert_to_unicode(text):
    """
    Converts `text` to Unicode (if it's not already), assuming UTF-8 input.
    """

    def ensure_text(s, encoding="utf-8", errors="strict"):
        if isinstance(s, bytes):
            return s.decode(encoding, errors)
        elif isinstance(s, str):
            return s
        else:
            raise TypeError(f"not expecting type '{type(s)}'")

    return ensure_text(text, encoding="utf-8", errors="ignore")
<<<<<<< HEAD
=======


# Copied from transformers.models.xlm.tokenization_xlm.get_pairs
def get_pairs(word):
    """
    Return set of symbol pairs in a word. word is represented as tuple of symbols (symbols being variable-length
    strings)
    """
    pairs = set()
    prev_char = word[0]
    for char in word[1:]:
        pairs.add((prev_char, char))
        prev_char = char
    return pairs


# Copied from transformers.models.xlm.tokenization_xlm.replace_unicode_punct
def replace_unicode_punct(text):
    """
    Port of https://github.com/moses-smt/mosesdecoder/blob/master/scripts/tokenizer/replace-unicode-punctuation.perl
    """
    text = text.replace("，", ",")
    text = re.sub(r"。\s*", ". ", text)
    text = text.replace("、", ",")
    text = text.replace("”", '"')
    text = text.replace("“", '"')
    text = text.replace("∶", ":")
    text = text.replace("：", ":")
    text = text.replace("？", "?")
    text = text.replace("《", '"')
    text = text.replace("》", '"')
    text = text.replace("）", ")")
    text = text.replace("！", "!")
    text = text.replace("（", "(")
    text = text.replace("；", ";")
    text = text.replace("１", "1")
    text = text.replace("」", '"')
    text = text.replace("「", '"')
    text = text.replace("０", "0")
    text = text.replace("３", "3")
    text = text.replace("２", "2")
    text = text.replace("５", "5")
    text = text.replace("６", "6")
    text = text.replace("９", "9")
    text = text.replace("７", "7")
    text = text.replace("８", "8")
    text = text.replace("４", "4")
    text = re.sub(r"．\s*", ". ", text)
    text = text.replace("～", "~")
    text = text.replace("’", "'")
    text = text.replace("…", "...")
    text = text.replace("━", "-")
    text = text.replace("〈", "<")
    text = text.replace("〉", ">")
    text = text.replace("【", "[")
    text = text.replace("】", "]")
    text = text.replace("％", "%")
    return text


# Copied from transformers.models.xlm.tokenization_xlm.remove_non_printing_char
def remove_non_printing_char(text):
    """
    Port of https://github.com/moses-smt/mosesdecoder/blob/master/scripts/tokenizer/remove-non-printing-char.perl
    """
    output = []
    for char in text:
        cat = unicodedata.category(char)
        if cat.startswith("C"):
            continue
        output.append(char)
    return "".join(output)
>>>>>>> 358fac02


class FlaubertTokenizer(PreTrainedTokenizer):
    """
    Construct a Flaubert tokenizer. Based on Byte-Pair Encoding. The tokenization process is the following:

    - Moses preprocessing and tokenization.
    - Normalizing all inputs text.
    - The arguments `special_tokens` and the function `set_special_tokens`, can be used to add additional symbols (like
      "__classify__") to a vocabulary.
    - The argument `do_lowercase` controls lower casing (automatically set for pretrained vocabularies).

    This tokenizer inherits from [`PreTrainedTokenizer`] which contains most of the main methods. Users should refer to
    this superclass for more information regarding those methods.

    Args:
        vocab_file (`str`):
            Vocabulary file.
        merges_file (`str`):
            Merges file.
        do_lowercase (`bool`, *optional*, defaults to `False`):
            Controls lower casing.
        unk_token (`str`, *optional*, defaults to `"<unk>"`):
            The unknown token. A token that is not in the vocabulary cannot be converted to an ID and is set to be this
            token instead.
        bos_token (`str`, *optional*, defaults to `"<s>"`):
            The beginning of sequence token that was used during pretraining. Can be used a sequence classifier token.

            <Tip>

            When building a sequence using special tokens, this is not the token that is used for the beginning of
            sequence. The token used is the `cls_token`.

            </Tip>

        sep_token (`str`, *optional*, defaults to `"</s>"`):
            The separator token, which is used when building a sequence from multiple sequences, e.g. two sequences for
            sequence classification or for a text and a question for question answering. It is also used as the last
            token of a sequence built with special tokens.
        pad_token (`str`, *optional*, defaults to `"<pad>"`):
            The token used for padding, for example when batching sequences of different lengths.
        cls_token (`str`, *optional*, defaults to `"</s>"`):
            The classifier token which is used when doing sequence classification (classification of the whole sequence
            instead of per-token classification). It is the first token of the sequence when built with special tokens.
        mask_token (`str`, *optional*, defaults to `"<special1>"`):
            The token used for masking values. This is the token used when training this model with masked language
            modeling. This is the token which the model will try to predict.
        additional_special_tokens (`List[str]`, *optional*, defaults to `["<special0>","<special1>","<special2>","<special3>","<special4>","<special5>","<special6>","<special7>","<special8>","<special9>"]`):
            List of additional special tokens.
        lang2id (`Dict[str, int]`, *optional*):
            Dictionary mapping languages string identifiers to their IDs.
        id2lang (`Dict[int, str]`, *optional*):
            Dictionary mapping language IDs to their string identifiers.
    """

    vocab_files_names = VOCAB_FILES_NAMES
    pretrained_vocab_files_map = PRETRAINED_VOCAB_FILES_MAP
    pretrained_init_configuration = PRETRAINED_INIT_CONFIGURATION
    max_model_input_sizes = PRETRAINED_POSITIONAL_EMBEDDINGS_SIZES

    def __init__(
        self,
        vocab_file,
        merges_file,
        do_lowercase=False,
        unk_token="<unk>",
        bos_token="<s>",
        sep_token="</s>",
        pad_token="<pad>",
        cls_token="</s>",
        mask_token="<special1>",
        additional_special_tokens=[
            "<special0>",
            "<special1>",
            "<special2>",
            "<special3>",
            "<special4>",
            "<special5>",
            "<special6>",
            "<special7>",
            "<special8>",
            "<special9>",
        ],
        lang2id=None,
        id2lang=None,
        **kwargs
    ):

        do_lowercase_and_remove_accent = kwargs.pop("do_lowercase_and_remove_accent", None)
        if do_lowercase_and_remove_accent is not None:
            logger.warning(
                "`do_lowercase_and_remove_accent` is passed as a keyword argument, but this won't do anything."
                " `FlaubertTokenizer` will always set it to `False`."
            )
        # always `False`
        self.do_lowercase_and_remove_accent = False

        self.do_lowercase = do_lowercase

        super().__init__(
            unk_token=unk_token,
            bos_token=bos_token,
            sep_token=sep_token,
            pad_token=pad_token,
            cls_token=cls_token,
            mask_token=mask_token,
            additional_special_tokens=additional_special_tokens,
            lang2id=lang2id,
            id2lang=id2lang,
            **kwargs,
        )

        try:
            import sacremoses
        except ImportError:
            raise ImportError(
                "You need to install sacremoses to use FlaubertTokenizer. "
                "See https://pypi.org/project/sacremoses/ for installation."
            )

        self.sm = sacremoses

        # cache of sm.MosesPunctNormalizer instance
        self.cache_moses_punct_normalizer = dict()
        # cache of sm.MosesTokenizer instance
        self.cache_moses_tokenizer = dict()
        self.lang_with_custom_tokenizer = set(["zh", "th", "ja"])
        self.lang2id = lang2id
        self.id2lang = id2lang
        if lang2id is not None and id2lang is not None:
            assert len(lang2id) == len(id2lang)

        self.ja_word_tokenizer = None
        self.zh_word_tokenizer = None

        with open(vocab_file, encoding="utf-8") as vocab_handle:
            self.encoder = json.load(vocab_handle)
        self.decoder = {v: k for k, v in self.encoder.items()}
        with open(merges_file, encoding="utf-8") as merges_handle:
            merges = merges_handle.read().split("\n")[:-1]
        merges = [tuple(merge.split()[:2]) for merge in merges]
        self.bpe_ranks = dict(zip(merges, range(len(merges))))
        self.cache = {}

    @property
    # Copied from transformers.models.xlm.tokenization_xlm.XLMTokenizer.do_lower_case
    def do_lower_case(self):
        return self.do_lowercase_and_remove_accent

    # Copied from transformers.models.xlm.tokenization_xlm.XLMTokenizer.moses_punct_norm
    def moses_punct_norm(self, text, lang):
        if lang not in self.cache_moses_punct_normalizer:
            punct_normalizer = self.sm.MosesPunctNormalizer(lang=lang)
            self.cache_moses_punct_normalizer[lang] = punct_normalizer
        else:
            punct_normalizer = self.cache_moses_punct_normalizer[lang]
        return punct_normalizer.normalize(text)

    # Copied from transformers.models.xlm.tokenization_xlm.XLMTokenizer.moses_tokenize
    def moses_tokenize(self, text, lang):
        if lang not in self.cache_moses_tokenizer:
            moses_tokenizer = self.sm.MosesTokenizer(lang=lang)
            self.cache_moses_tokenizer[lang] = moses_tokenizer
        else:
            moses_tokenizer = self.cache_moses_tokenizer[lang]
        return moses_tokenizer.tokenize(text, return_str=False, escape=False)

    # Copied from transformers.models.xlm.tokenization_xlm.XLMTokenizer.moses_pipeline
    def moses_pipeline(self, text, lang):
        text = replace_unicode_punct(text)
        text = self.moses_punct_norm(text, lang)
        text = remove_non_printing_char(text)
        return text

    # Copied from transformers.models.xlm.tokenization_xlm.XLMTokenizer.ja_tokenize
    def ja_tokenize(self, text):
        if self.ja_word_tokenizer is None:
            try:
                import Mykytea

                self.ja_word_tokenizer = Mykytea.Mykytea(
                    f"-model {os.path.expanduser('~')}/local/share/kytea/model.bin"
                )
            except (AttributeError, ImportError):
                logger.error(
                    "Make sure you install KyTea (https://github.com/neubig/kytea) and it's python wrapper"
                    " (https://github.com/chezou/Mykytea-python) with the following steps"
                )
                logger.error("1. git clone git@github.com:neubig/kytea.git && cd kytea")
                logger.error("2. autoreconf -i")
                logger.error("3. ./configure --prefix=$HOME/local")
                logger.error("4. make && make install")
                logger.error("5. pip install kytea")
                raise
        return list(self.ja_word_tokenizer.getWS(text))

    @property
    # Copied from transformers.models.xlm.tokenization_xlm.XLMTokenizer.vocab_size
    def vocab_size(self):
        return len(self.encoder)

    # Copied from transformers.models.xlm.tokenization_xlm.XLMTokenizer.get_vocab
    def get_vocab(self):
        return dict(self.encoder, **self.added_tokens_encoder)

    # Copied from transformers.models.xlm.tokenization_xlm.XLMTokenizer.bpe
    def bpe(self, token):
        word = tuple(token[:-1]) + (token[-1] + "</w>",)
        if token in self.cache:
            return self.cache[token]
        pairs = get_pairs(word)

        if not pairs:
            return token + "</w>"

        while True:
            bigram = min(pairs, key=lambda pair: self.bpe_ranks.get(pair, float("inf")))
            if bigram not in self.bpe_ranks:
                break
            first, second = bigram
            new_word = []
            i = 0
            while i < len(word):
                try:
                    j = word.index(first, i)
                except ValueError:
                    new_word.extend(word[i:])
                    break
                else:
                    new_word.extend(word[i:j])
                    i = j

                if word[i] == first and i < len(word) - 1 and word[i + 1] == second:
                    new_word.append(first + second)
                    i += 2
                else:
                    new_word.append(word[i])
                    i += 1
            new_word = tuple(new_word)
            word = new_word
            if len(word) == 1:
                break
            else:
                pairs = get_pairs(word)
        word = " ".join(word)
        if word == "\n  </w>":
            word = "\n</w>"
        self.cache[token] = word
        return word

    def preprocess_text(self, text):
        text = text.replace("``", '"').replace("''", '"')
        text = convert_to_unicode(text)
        text = unicodedata.normalize("NFC", text)

        if self.do_lowercase:
            text = text.lower()

        return text

    def _tokenize(self, text, bypass_tokenizer=False):
        """
        Tokenize a string given language code using Moses.

        Details of tokenization:

            - [sacremoses](https://github.com/alvations/sacremoses): port of Moses
            - Install with `pip install sacremoses`

        Args:
            - bypass_tokenizer: Allow users to preprocess and tokenize the sentences externally (default = False)
              (bool). If True, we only apply BPE.

        Returns:
            List of tokens.
        """
        lang = "fr"
        if lang and self.lang2id and lang not in self.lang2id:
            logger.error(
                "Supplied language code not found in lang2id mapping. Please check that your language is supported by"
                " the loaded pretrained model."
            )

        if bypass_tokenizer:
            text = text.split()
        else:
            text = self.preprocess_text(text)
            text = self.moses_pipeline(text, lang=lang)
            text = self.moses_tokenize(text, lang=lang)

        split_tokens = []
        for token in text:
            if token:
                split_tokens.extend([t for t in self.bpe(token).split(" ")])

        return split_tokens

    # Copied from transformers.models.xlm.tokenization_xlm.XLMTokenizer._convert_token_to_id
    def _convert_token_to_id(self, token):
        """Converts a token (str) in an id using the vocab."""
        return self.encoder.get(token, self.encoder.get(self.unk_token))

    # Copied from transformers.models.xlm.tokenization_xlm.XLMTokenizer._convert_id_to_token
    def _convert_id_to_token(self, index):
        """Converts an index (integer) in a token (str) using the vocab."""
        return self.decoder.get(index, self.unk_token)

    # Copied from transformers.models.xlm.tokenization_xlm.XLMTokenizer.convert_tokens_to_string
    def convert_tokens_to_string(self, tokens):
        """Converts a sequence of tokens (string) in a single string."""
        out_string = "".join(tokens).replace("</w>", " ").strip()
        return out_string

    # Copied from transformers.models.xlm.tokenization_xlm.XLMTokenizer.build_inputs_with_special_tokens
    def build_inputs_with_special_tokens(
        self, token_ids_0: List[int], token_ids_1: Optional[List[int]] = None
    ) -> List[int]:
        """
        Build model inputs from a sequence or a pair of sequence for sequence classification tasks by concatenating and
        adding special tokens. An XLM sequence has the following format:

        - single sequence: `<s> X </s>`
        - pair of sequences: `<s> A </s> B </s>`

        Args:
            token_ids_0 (`List[int]`):
                List of IDs to which the special tokens will be added.
            token_ids_1 (`List[int]`, *optional*):
                Optional second list of IDs for sequence pairs.

        Returns:
            `List[int]`: List of [input IDs](../glossary#input-ids) with the appropriate special tokens.

        """
        bos = [self.bos_token_id]
        sep = [self.sep_token_id]

        if token_ids_1 is None:
            return bos + token_ids_0 + sep
        return bos + token_ids_0 + sep + token_ids_1 + sep

    # Copied from transformers.models.xlm.tokenization_xlm.XLMTokenizer.get_special_tokens_mask
    def get_special_tokens_mask(
        self, token_ids_0: List[int], token_ids_1: Optional[List[int]] = None, already_has_special_tokens: bool = False
    ) -> List[int]:
        """
        Retrieve sequence ids from a token list that has no special tokens added. This method is called when adding
        special tokens using the tokenizer `prepare_for_model` method.

        Args:
            token_ids_0 (`List[int]`):
                List of IDs.
            token_ids_1 (`List[int]`, *optional*):
                Optional second list of IDs for sequence pairs.
            already_has_special_tokens (`bool`, *optional*, defaults to `False`):
                Whether or not the token list is already formatted with special tokens for the model.

        Returns:
            `List[int]`: A list of integers in the range [0, 1]: 1 for a special token, 0 for a sequence token.
        """

        if already_has_special_tokens:
            return super().get_special_tokens_mask(
                token_ids_0=token_ids_0, token_ids_1=token_ids_1, already_has_special_tokens=True
            )

        if token_ids_1 is not None:
            return [1] + ([0] * len(token_ids_0)) + [1] + ([0] * len(token_ids_1)) + [1]
        return [1] + ([0] * len(token_ids_0)) + [1]

    # Copied from transformers.models.xlm.tokenization_xlm.XLMTokenizer.create_token_type_ids_from_sequences
    def create_token_type_ids_from_sequences(
        self, token_ids_0: List[int], token_ids_1: Optional[List[int]] = None
    ) -> List[int]:
        """
        Create a mask from the two sequences passed to be used in a sequence-pair classification task. An XLM sequence
        pair mask has the following format:

        ```
        0 0 0 0 0 0 0 0 0 0 0 1 1 1 1 1 1 1 1 1
        | first sequence    | second sequence |
        ```

        If `token_ids_1` is `None`, this method only returns the first portion of the mask (0s).

        Args:
            token_ids_0 (`List[int]`):
                List of IDs.
            token_ids_1 (`List[int]`, *optional*):
                Optional second list of IDs for sequence pairs.

        Returns:
            `List[int]`: List of [token type IDs](../glossary#token-type-ids) according to the given sequence(s).
        """
        sep = [self.sep_token_id]
        cls = [self.cls_token_id]
        if token_ids_1 is None:
            return len(cls + token_ids_0 + sep) * [0]
        return len(cls + token_ids_0 + sep) * [0] + len(token_ids_1 + sep) * [1]

    # Copied from transformers.models.xlm.tokenization_xlm.XLMTokenizer.save_vocabulary
    def save_vocabulary(self, save_directory: str, filename_prefix: Optional[str] = None) -> Tuple[str]:
        if not os.path.isdir(save_directory):
            logger.error(f"Vocabulary path ({save_directory}) should be a directory")
            return
        vocab_file = os.path.join(
            save_directory, (filename_prefix + "-" if filename_prefix else "") + VOCAB_FILES_NAMES["vocab_file"]
        )
        merge_file = os.path.join(
            save_directory, (filename_prefix + "-" if filename_prefix else "") + VOCAB_FILES_NAMES["merges_file"]
        )

        with open(vocab_file, "w", encoding="utf-8") as f:
            f.write(json.dumps(self.encoder, indent=2, sort_keys=True, ensure_ascii=False) + "\n")

        index = 0
        with open(merge_file, "w", encoding="utf-8") as writer:
            for bpe_tokens, token_index in sorted(self.bpe_ranks.items(), key=lambda kv: kv[1]):
                if index != token_index:
                    logger.warning(
                        f"Saving vocabulary to {merge_file}: BPE merge indices are not consecutive."
                        " Please check that the tokenizer is not corrupted!"
                    )
                    index = token_index
                writer.write(" ".join(bpe_tokens) + "\n")
                index += 1

        return vocab_file, merge_file

    # Copied from transformers.models.xlm.tokenization_xlm.XLMTokenizer.__getstate__
    def __getstate__(self):
        state = self.__dict__.copy()
        state["sm"] = None
        return state

    # Copied from transformers.models.xlm.tokenization_xlm.XLMTokenizer.__setstate__
    def __setstate__(self, d):
        self.__dict__ = d

        try:
            import sacremoses
        except ImportError:
            raise ImportError(
                "You need to install sacremoses to use XLMTokenizer. "
                "See https://pypi.org/project/sacremoses/ for installation."
            )

        self.sm = sacremoses<|MERGE_RESOLUTION|>--- conflicted
+++ resolved
@@ -21,10 +21,7 @@
 import unicodedata
 from typing import List, Optional, Tuple
 
-<<<<<<< HEAD
-=======
 from ...tokenization_utils import PreTrainedTokenizer
->>>>>>> 358fac02
 from ...utils import logging
 
 
@@ -91,8 +88,6 @@
             raise TypeError(f"not expecting type '{type(s)}'")
 
     return ensure_text(text, encoding="utf-8", errors="ignore")
-<<<<<<< HEAD
-=======
 
 
 # Copied from transformers.models.xlm.tokenization_xlm.get_pairs
@@ -165,7 +160,6 @@
             continue
         output.append(char)
     return "".join(output)
->>>>>>> 358fac02
 
 
 class FlaubertTokenizer(PreTrainedTokenizer):
