--- conflicted
+++ resolved
@@ -9,11 +9,8 @@
 	# python utils/check_copies.py
 extra_quality_checks:
 	python utils/check_repo.py
-<<<<<<< HEAD
 	python utils/style_doc.py src/transformers docs/source --max_len 119
-=======
 	python utils/check_adapters.py
->>>>>>> 2531568d
 
 # this target runs checks on all files
 quality:
