// These two things need to be updated at each release for the version selector.
// Last stable version
<<<<<<< HEAD
const stableVersion = "v4.0.1"
// Dictionary doc folder to label
const versionMapping = {
    "master": "master",
    "": "v4.0.0/v4.0.1",
=======
const stableVersion = "v4.1.0"
// Dictionary doc folder to label. The last stable version should have an empty key.
const versionMapping = {
    "master": "master",
    "": "v4.1.0 (stable)",
    "v4.0.1": "v4.0.0/v4.0.1",
>>>>>>> bfa4ccf7
    "v3.5.1": "v3.5.0/v3.5.1",
    "v3.4.0": "v3.4.0",
    "v3.3.1": "v3.3.0/v3.3.1",
    "v3.2.0": "v3.2.0",
    "v3.1.0": "v3.1.0",
    "v3.0.2": "v3.0.0/v3.0.1/v3.0.2",
    "v2.11.0": "v2.11.0",
    "v2.10.0": "v2.10.0",
    "v2.9.1": "v2.9.0/v2.9.1",
    "v2.8.0": "v2.8.0",
    "v2.7.0": "v2.7.0",
    "v2.6.0": "v2.6.0",
    "v2.5.1": "v2.5.0/v2.5.1",
    "v2.4.0": "v2.4.0/v2.4.1",
    "v2.3.0": "v2.3.0",
    "v2.2.0": "v2.2.0/v2.2.1/v2.2.2",
    "v2.1.1": "v2.1.1",
    "v2.0.0": "v2.0.0",
    "v1.2.0": "v1.2.0",
    "v1.1.0": "v1.1.0",
    "v1.0.0": "v1.0.0"
}
// The page that have a notebook and therefore should have the open in colab badge.
const hasNotebook = [
    "benchmarks",
    "custom_datasets",
    "multilingual",
    "perplexity",
    "preprocessing",
    "quicktour",
    "task_summary",
    "tokenizer_summary",
    "training"
];

function addIcon() {
    const huggingFaceLogo = "https://huggingface.co/landing/assets/transformers-docs/huggingface_logo.svg";
    const image = document.createElement("img");
    image.setAttribute("src", huggingFaceLogo);

    const div = document.createElement("div");
    div.appendChild(image);
    div.style.textAlign = 'center';
    div.style.paddingTop = '30px';
    div.style.backgroundColor = '#6670FF';

    const scrollDiv = document.querySelector(".wy-side-scroll");
    scrollDiv.prepend(div);
}

function addCustomFooter() {
    const customFooter = document.createElement("div");
    const questionOrIssue = document.createElement("div");
    questionOrIssue.innerHTML = "Stuck? Read our <a href='https://medium.com/huggingface'>Blog posts</a> or <a href='https://github.com/huggingface/transformers'>Create an issue</a>";
    customFooter.appendChild(questionOrIssue);
    customFooter.classList.add("footer");

    const social = document.createElement("div");
    social.classList.add("footer__Social");

    const imageDetails = [
        { link: "https://huggingface.co", imageLink: "https://huggingface.co/landing/assets/transformers-docs/website.svg" },
        { link: "https://twitter.com/huggingface", imageLink: "https://huggingface.co/landing/assets/transformers-docs/twitter.svg" },
        { link: "https://github.com/huggingface", imageLink: "https://huggingface.co/landing/assets/transformers-docs/github.svg" },
        { link: "https://www.linkedin.com/company/huggingface/", imageLink: "https://huggingface.co/landing/assets/transformers-docs/linkedin.svg" }
    ];

    imageDetails.forEach(imageLinks => {
        const link = document.createElement("a");
        const image = document.createElement("img");
        image.src = imageLinks.imageLink;
        link.href = imageLinks.link;
        image.style.width = "30px";
        image.classList.add("footer__CustomImage");
        link.appendChild(image);
        social.appendChild(link);
    });

    customFooter.appendChild(social);
    document.querySelector("footer").appendChild(customFooter);
}

function addGithubButton() {
    const div = `
        <div class="github-repo">
            <a 
                class="github-button"
                href="https://github.com/huggingface/transformers" data-size="large" data-show-count="true" aria-label="Star huggingface/pytorch-transformers on GitHub">
                Star
            </a>
        </div>
    `;
    document.querySelector(".wy-side-nav-search .icon-home").insertAdjacentHTML('afterend', div);
}

function addColabLink() {
    const parts = location.toString().split('/');
    const pageName = parts[parts.length - 1].split(".")[0];

    if (hasNotebook.includes(pageName)) {
        const baseURL = "https://colab.research.google.com/github/huggingface/notebooks/blob/master/transformers_doc/"
        const linksColab = `
        <div class="colab-dropdown">
            <img alt="Open In Colab" src="https://colab.research.google.com/assets/colab-badge.svg">
            <div class="colab-dropdown-content">
                <button onclick=" window.open('${baseURL}${pageName}.ipynb')">Mixed</button>
                <button onclick=" window.open('${baseURL}pytorch/${pageName}.ipynb')">PyTorch</button>
                <button onclick=" window.open('${baseURL}tensorflow/${pageName}.ipynb')">TensorFlow</button>
            </div>
        </div>`
        const leftMenu = document.querySelector(".wy-breadcrumbs-aside")
        leftMenu.innerHTML = linksColab + '\n' + leftMenu.innerHTML
    }
}

function addVersionControl() {
    // To grab the version currently in view, we parse the url
    const parts = location.toString().split('/');
    let versionIndex = parts.length - 2;
    // Index page may not have a last part with filename.html so we need to go up
    if (parts[parts.length - 1] != "" && ! parts[parts.length - 1].match(/\.html$|^search.html?/)) {
        versionIndex = parts.length - 1;
    }
    // Main classes and models are nested so we need to go deeper
    else if (parts[versionIndex] == "main_classes" || parts[versionIndex] == "model_doc") {
        versionIndex = versionIndex - 1;
    } 
    const version = parts[versionIndex];

    // Menu with all the links,
    const versionMenu = document.createElement("div");

    const htmlLines = [];
    for (const [key, value] of Object.entries(versionMapping)) {
        let baseUrlIndex = (version == "transformers") ? versionIndex + 1: versionIndex;
        var urlParts = parts.slice(0, baseUrlIndex);
        if (key != "") {
            urlParts = urlParts.concat([key]);
        }
        urlParts = urlParts.concat(parts.slice(versionIndex+1));
        htmlLines.push(`<a href="${urlParts.join('/')}">${value}</a>`);
    }

    versionMenu.classList.add("version-dropdown");
    versionMenu.innerHTML = htmlLines.join('\n');
    
    // Button for version selection
    const versionButton = document.createElement("div");
    versionButton.classList.add("version-button");
    let label = (version == "transformers") ? stableVersion : version
    versionButton.innerText = label.concat(" ▼");

    // Toggle the menu when we click on the button
    versionButton.addEventListener("click", () => {
        versionMenu.classList.toggle("version-show");
    });

    // Hide the menu when we click elsewhere
    window.addEventListener("click", (event) => {
        if (event.target != versionButton){
            versionMenu.classList.remove('version-show');
        }
    });

    // Container
    const div = document.createElement("div");
    div.appendChild(versionButton);
    div.appendChild(versionMenu);
    div.style.paddingTop = '25px';
    div.style.backgroundColor = '#6670FF';
    div.style.display = 'block';
    div.style.textAlign = 'center';

    const scrollDiv = document.querySelector(".wy-side-scroll");
    scrollDiv.insertBefore(div, scrollDiv.children[1]);
}

function addHfMenu() {
    const div = `
    <div class="menu">
        <a href="/welcome">🔥 Sign in</a>
        <a href="/models">🚀 Models</a>
        <a href="http://discuss.huggingface.co">💬 Forum</a>
    </div>
    `;
    document.body.insertAdjacentHTML('afterbegin', div);
}

function platformToggle() {
    const codeBlocks = Array.from(document.getElementsByClassName("highlight"));
    const pytorchIdentifier = "## PYTORCH CODE";
    const tensorflowIdentifier = "## TENSORFLOW CODE";

    const promptSpanIdentifier = `<span class="gp">&gt;&gt;&gt; </span>`
    const pytorchSpanIdentifier = `<span class="c1">${pytorchIdentifier}</span>`;
    const tensorflowSpanIdentifier = `<span class="c1">${tensorflowIdentifier}</span>`;

    const getFrameworkSpans = filteredCodeBlock => {
        const spans = filteredCodeBlock.element.innerHTML;
        const pytorchSpanPosition = spans.indexOf(pytorchSpanIdentifier);
        const tensorflowSpanPosition = spans.indexOf(tensorflowSpanIdentifier);

        let pytorchSpans;
        let tensorflowSpans;

        if(pytorchSpanPosition < tensorflowSpanPosition){
            const isPrompt = spans.slice(
                spans.indexOf(tensorflowSpanIdentifier) - promptSpanIdentifier.length,
                spans.indexOf(tensorflowSpanIdentifier)
            ) == promptSpanIdentifier;
            const finalTensorflowSpanPosition = isPrompt ? tensorflowSpanPosition - promptSpanIdentifier.length : tensorflowSpanPosition;

            pytorchSpans = spans.slice(pytorchSpanPosition + pytorchSpanIdentifier.length + 1, finalTensorflowSpanPosition);
            tensorflowSpans = spans.slice(tensorflowSpanPosition + tensorflowSpanIdentifier.length + 1, spans.length);
        }else{
            const isPrompt = spans.slice(
                spans.indexOf(pytorchSpanIdentifier) - promptSpanIdentifier.length,
                spans.indexOf(pytorchSpanIdentifier)
            ) == promptSpanIdentifier;
            const finalPytorchSpanPosition = isPrompt ? pytorchSpanPosition - promptSpanIdentifier.length : pytorchSpanPosition;

            tensorflowSpans = spans.slice(tensorflowSpanPosition + tensorflowSpanIdentifier.length + 1, finalPytorchSpanPosition);
            pytorchSpans = spans.slice(pytorchSpanPosition + pytorchSpanIdentifier.length + 1, spans.length);
        }

        return {
            ...filteredCodeBlock,
            pytorchSample: pytorchSpans ,
            tensorflowSample: tensorflowSpans
        }
    };

    const createFrameworkButtons = sample => {
            const pytorchButton = document.createElement("button");
            pytorchButton.classList.add('pytorch-button')
            pytorchButton.innerText = "PyTorch";

            const tensorflowButton = document.createElement("button");
            tensorflowButton.classList.add('tensorflow-button')
            tensorflowButton.innerText = "TensorFlow";

            const selectorDiv = document.createElement("div");
            selectorDiv.classList.add("framework-selector");
            selectorDiv.appendChild(pytorchButton);
            selectorDiv.appendChild(tensorflowButton);
            sample.element.parentElement.prepend(selectorDiv);

            // Init on PyTorch
            sample.element.innerHTML = sample.pytorchSample;
            pytorchButton.classList.add("selected");
            tensorflowButton.classList.remove("selected");

            pytorchButton.addEventListener("click", () => {
                for(const codeBlock of updatedCodeBlocks){
                    codeBlock.element.innerHTML = codeBlock.pytorchSample;
                }
                Array.from(document.getElementsByClassName('pytorch-button')).forEach(button => {
                    button.classList.add("selected");
                })
                Array.from(document.getElementsByClassName('tensorflow-button')).forEach(button => {
                    button.classList.remove("selected");
                })
            });
            tensorflowButton.addEventListener("click", () => {
                for(const codeBlock of updatedCodeBlocks){
                    codeBlock.element.innerHTML = codeBlock.tensorflowSample;
                }
                Array.from(document.getElementsByClassName('tensorflow-button')).forEach(button => {
                    button.classList.add("selected");
                })
                Array.from(document.getElementsByClassName('pytorch-button')).forEach(button => {
                    button.classList.remove("selected");
                })
            });
        };

    const updatedCodeBlocks = codeBlocks
        .map(element => {return {element: element.firstChild, innerText: element.innerText}})
        .filter(codeBlock => codeBlock.innerText.includes(pytorchIdentifier) && codeBlock.innerText.includes(tensorflowIdentifier))
        .map(getFrameworkSpans)

    updatedCodeBlocks
        .forEach(createFrameworkButtons)
}


/*!
 * github-buttons v2.2.10
 * (c) 2019 なつき
 * @license BSD-2-Clause
 */
/**
 * modified to run programmatically
 */
function parseGithubButtons (){"use strict";var e=window.document,t=e.location,o=window.encodeURIComponent,r=window.decodeURIComponent,n=window.Math,a=window.HTMLElement,i=window.XMLHttpRequest,l="https://unpkg.com/github-buttons@2.2.10/dist/buttons.html",c=i&&i.prototype&&"withCredentials"in i.prototype,d=c&&a&&a.prototype.attachShadow&&!a.prototype.attachShadow.prototype,s=function(e,t,o){e.addEventListener?e.addEventListener(t,o):e.attachEvent("on"+t,o)},u=function(e,t,o){e.removeEventListener?e.removeEventListener(t,o):e.detachEvent("on"+t,o)},h=function(e,t,o){var r=function(n){return u(e,t,r),o(n)};s(e,t,r)},f=function(e,t,o){var r=function(n){if(t.test(e.readyState))return u(e,"readystatechange",r),o(n)};s(e,"readystatechange",r)},p=function(e){return function(t,o,r){var n=e.createElement(t);if(o)for(var a in o){var i=o[a];null!=i&&(null!=n[a]?n[a]=i:n.setAttribute(a,i))}if(r)for(var l=0,c=r.length;l<c;l++){var d=r[l];n.appendChild("string"==typeof d?e.createTextNode(d):d)}return n}},g=p(e),b=function(e){var t;return function(){t||(t=1,e.apply(this,arguments))}},m="body{margin:0}a{color:#24292e;text-decoration:none;outline:0}.octicon{display:inline-block;vertical-align:text-top;fill:currentColor}.widget{ display:inline-block;overflow:hidden;font-family:-apple-system, BlinkMacSystemFont, \"Segoe UI\", Helvetica, Arial, sans-serif;font-size:0;white-space:nowrap;-webkit-user-select:none;-moz-user-select:none;-ms-user-select:none;user-select:none}.btn,.social-count{display:inline-block;height:14px;padding:2px 5px;font-size:11px;font-weight:600;line-height:14px;vertical-align:bottom;cursor:pointer;border:1px solid #c5c9cc;border-radius:0.25em}.btn{background-color:#eff3f6;background-image:-webkit-linear-gradient(top, #fafbfc, #eff3f6 90%);background-image:-moz-linear-gradient(top, #fafbfc, #eff3f6 90%);background-image:linear-gradient(180deg, #fafbfc, #eff3f6 90%);background-position:-1px -1px;background-repeat:repeat-x;background-size:110% 110%;border-color:rgba(27,31,35,0.2);-ms-filter:\"progid:DXImageTransform.Microsoft.Gradient(startColorstr='#FFFAFBFC', endColorstr='#FFEEF2F5')\";*filter:progid:DXImageTransform.Microsoft.Gradient(startColorstr='#FFFAFBFC', endColorstr='#FFEEF2F5')}.btn:active{background-color:#e9ecef;background-image:none;border-color:#a5a9ac;border-color:rgba(27,31,35,0.35);box-shadow:inset 0 0.15em 0.3em rgba(27,31,35,0.15)}.btn:focus,.btn:hover{background-color:#e6ebf1;background-image:-webkit-linear-gradient(top, #f0f3f6, #e6ebf1 90%);background-image:-moz-linear-gradient(top, #f0f3f6, #e6ebf1 90%);background-image:linear-gradient(180deg, #f0f3f6, #e6ebf1 90%);border-color:#a5a9ac;border-color:rgba(27,31,35,0.35);-ms-filter:\"progid:DXImageTransform.Microsoft.Gradient(startColorstr='#FFF0F3F6', endColorstr='#FFE5EAF0')\";*filter:progid:DXImageTransform.Microsoft.Gradient(startColorstr='#FFF0F3F6', endColorstr='#FFE5EAF0')}.social-count{position:relative;margin-left:5px;background-color:#fff}.social-count:focus,.social-count:hover{color:#0366d6}.social-count b,.social-count i{position:absolute;top:50%;left:0;display:block;width:0;height:0;margin:-4px 0 0 -4px;border:solid transparent;border-width:4px 4px 4px 0;_line-height:0;_border-top-color:red !important;_border-bottom-color:red !important;_border-left-color:red !important;_filter:chroma(color=red)}.social-count b{border-right-color:#c5c9cc}.social-count i{margin-left:-3px;border-right-color:#fff}.lg .btn,.lg .social-count{height:16px;padding:5px 10px;font-size:12px;line-height:16px}.lg .social-count{margin-left:6px}.lg .social-count b,.lg .social-count i{margin:-5px 0 0 -5px;border-width:5px 5px 5px 0}.lg .social-count i{margin-left:-4px}\n",v={"mark-github":{width:16,height:16,path:'<path fill-rule="evenodd" d="M8 0C3.58 0 0 3.58 0 8c0 3.54 2.29 6.53 5.47 7.59.4.07.55-.17.55-.38 0-.19-.01-.82-.01-1.49-2.01.37-2.53-.49-2.69-.94-.09-.23-.48-.94-.82-1.13-.28-.15-.68-.52-.01-.53.63-.01 1.08.58 1.23.82.72 1.21 1.87.87 2.33.66.07-.52.28-.87.51-1.07-1.78-.2-3.64-.89-3.64-3.95 0-.87.31-1.59.82-2.15-.08-.2-.36-1.02.08-2.12 0 0 .67-.21 2.2.82.64-.18 1.32-.27 2-.27.68 0 1.36.09 2 .27 1.53-1.04 2.2-.82 2.2-.82.44 1.1.16 1.92.08 2.12.51.56.82 1.27.82 2.15 0 3.07-1.87 3.75-3.65 3.95.29.25.54.73.54 1.48 0 1.07-.01 1.93-.01 2.2 0 .21.15.46.55.38A8.013 8.013 0 0 0 16 8c0-4.42-3.58-8-8-8z"/>'},eye:{width:16,height:16,path:'<path fill-rule="evenodd" d="M8.06 2C3 2 0 8 0 8s3 6 8.06 6C13 14 16 8 16 8s-3-6-7.94-6zM8 12c-2.2 0-4-1.78-4-4 0-2.2 1.8-4 4-4 2.22 0 4 1.8 4 4 0 2.22-1.78 4-4 4zm2-4c0 1.11-.89 2-2 2-1.11 0-2-.89-2-2 0-1.11.89-2 2-2 1.11 0 2 .89 2 2z"/>'},star:{width:14,height:16,path:'<path fill-rule="evenodd" d="M14 6l-4.9-.64L7 1 4.9 5.36 0 6l3.6 3.26L2.67 14 7 11.67 11.33 14l-.93-4.74L14 6z"/>'},"repo-forked":{width:10,height:16,path:'<path fill-rule="evenodd" d="M8 1a1.993 1.993 0 0 0-1 3.72V6L5 8 3 6V4.72A1.993 1.993 0 0 0 2 1a1.993 1.993 0 0 0-1 3.72V6.5l3 3v1.78A1.993 1.993 0 0 0 5 15a1.993 1.993 0 0 0 1-3.72V9.5l3-3V4.72A1.993 1.993 0 0 0 8 1zM2 4.2C1.34 4.2.8 3.65.8 3c0-.65.55-1.2 1.2-1.2.65 0 1.2.55 1.2 1.2 0 .65-.55 1.2-1.2 1.2zm3 10c-.66 0-1.2-.55-1.2-1.2 0-.65.55-1.2 1.2-1.2.65 0 1.2.55 1.2 1.2 0 .65-.55 1.2-1.2 1.2zm3-10c-.66 0-1.2-.55-1.2-1.2 0-.65.55-1.2 1.2-1.2.65 0 1.2.55 1.2 1.2 0 .65-.55 1.2-1.2 1.2z"/>'},"issue-opened":{width:14,height:16,path:'<path fill-rule="evenodd" d="M7 2.3c3.14 0 5.7 2.56 5.7 5.7s-2.56 5.7-5.7 5.7A5.71 5.71 0 0 1 1.3 8c0-3.14 2.56-5.7 5.7-5.7zM7 1C3.14 1 0 4.14 0 8s3.14 7 7 7 7-3.14 7-7-3.14-7-7-7zm1 3H6v5h2V4zm0 6H6v2h2v-2z"/>'},"cloud-download":{width:16,height:16,path:'<path fill-rule="evenodd" d="M9 12h2l-3 3-3-3h2V7h2v5zm3-8c0-.44-.91-3-4.5-3C5.08 1 3 2.92 3 5 1.02 5 0 6.52 0 8c0 1.53 1 3 3 3h3V9.7H3C1.38 9.7 1.3 8.28 1.3 8c0-.17.05-1.7 1.7-1.7h1.3V5c0-1.39 1.56-2.7 3.2-2.7 2.55 0 3.13 1.55 3.2 1.8v1.2H12c.81 0 2.7.22 2.7 2.2 0 2.09-2.25 2.2-2.7 2.2h-2V11h2c2.08 0 4-1.16 4-3.5C16 5.06 14.08 4 12 4z"/>'}},w={},x=function(e,t,o){var r=p(e.ownerDocument),n=e.appendChild(r("style",{type:"text/css"}));n.styleSheet?n.styleSheet.cssText=m:n.appendChild(e.ownerDocument.createTextNode(m));var a,l,d=r("a",{className:"btn",href:t.href,target:"_blank",innerHTML:(a=t["data-icon"],l=/^large$/i.test(t["data-size"])?16:14,a=(""+a).toLowerCase().replace(/^octicon-/,""),{}.hasOwnProperty.call(v,a)||(a="mark-github"),'<svg version="1.1" width="'+l*v[a].width/v[a].height+'" height="'+l+'" viewBox="0 0 '+v[a].width+" "+v[a].height+'" class="octicon octicon-'+a+'" aria-hidden="true">'+v[a].path+"</svg>"),"aria-label":t["aria-label"]||void 0},[" ",r("span",{},[t["data-text"]||""])]);/\.github\.com$/.test("."+d.hostname)?/^https?:\/\/((gist\.)?github\.com\/[^\/?#]+\/[^\/?#]+\/archive\/|github\.com\/[^\/?#]+\/[^\/?#]+\/releases\/download\/|codeload\.github\.com\/)/.test(d.href)&&(d.target="_top"):(d.href="#",d.target="_self");var u,h,g,x,y=e.appendChild(r("div",{className:"widget"+(/^large$/i.test(t["data-size"])?" lg":"")},[d]));/^(true|1)$/i.test(t["data-show-count"])&&"github.com"===d.hostname&&(u=d.pathname.replace(/^(?!\/)/,"/").match(/^\/([^\/?#]+)(?:\/([^\/?#]+)(?:\/(?:(subscription)|(fork)|(issues)|([^\/?#]+)))?)?(?:[\/?#]|$)/))&&!u[6]?(u[2]?(h="/repos/"+u[1]+"/"+u[2],u[3]?(x="subscribers_count",g="watchers"):u[4]?(x="forks_count",g="network"):u[5]?(x="open_issues_count",g="issues"):(x="stargazers_count",g="stargazers")):(h="/users/"+u[1],g=x="followers"),function(e,t){var o=w[e]||(w[e]=[]);if(!(o.push(t)>1)){var r=b(function(){for(delete w[e];t=o.shift();)t.apply(null,arguments)});if(c){var n=new i;s(n,"abort",r),s(n,"error",r),s(n,"load",function(){var e;try{e=JSON.parse(n.responseText)}catch(e){return void r(e)}r(200!==n.status,e)}),n.open("GET",e),n.send()}else{var a=this||window;a._=function(e){a._=null,r(200!==e.meta.status,e.data)};var l=p(a.document)("script",{async:!0,src:e+(/\?/.test(e)?"&":"?")+"callback=_"}),d=function(){a._&&a._({meta:{}})};s(l,"load",d),s(l,"error",d),l.readyState&&f(l,/de|m/,d),a.document.getElementsByTagName("head")[0].appendChild(l)}}}.call(this,"https://api.github.com"+h,function(e,t){if(!e){var n=t[x];y.appendChild(r("a",{className:"social-count",href:t.html_url+"/"+g,target:"_blank","aria-label":n+" "+x.replace(/_count$/,"").replace("_"," ").slice(0,n<2?-1:void 0)+" on GitHub"},[r("b"),r("i"),r("span",{},[(""+n).replace(/\B(?=(\d{3})+(?!\d))/g,",")])]))}o&&o(y)})):o&&o(y)},y=window.devicePixelRatio||1,C=function(e){return(y>1?n.ceil(n.round(e*y)/y*2)/2:n.ceil(e))||0},F=function(e,t){e.style.width=t[0]+"px",e.style.height=t[1]+"px"},k=function(t,r){if(null!=t&&null!=r)if(t.getAttribute&&(t=function(e){for(var t={href:e.href,title:e.title,"aria-label":e.getAttribute("aria-label")},o=["icon","text","size","show-count"],r=0,n=o.length;r<n;r++){var a="data-"+o[r];t[a]=e.getAttribute(a)}return null==t["data-text"]&&(t["data-text"]=e.textContent||e.innerText),t}(t)),d){var a=g("span",{title:t.title||void 0});x(a.attachShadow({mode:"closed"}),t,function(){r(a)})}else{var i=g("iframe",{src:"javascript:0",title:t.title||void 0,allowtransparency:!0,scrolling:"no",frameBorder:0});F(i,[0,0]),i.style.border="none";var c=function(){var a,d=i.contentWindow;try{a=d.document.body}catch(t){return void e.body.appendChild(i.parentNode.removeChild(i))}u(i,"load",c),x.call(d,a,t,function(e){var a=function(e){var t=e.offsetWidth,o=e.offsetHeight;if(e.getBoundingClientRect){var r=e.getBoundingClientRect();t=n.max(t,C(r.width)),o=n.max(o,C(r.height))}return[t,o]}(e);i.parentNode.removeChild(i),h(i,"load",function(){F(i,a)}),i.src=l+"#"+(i.name=function(e){var t=[];for(var r in e){var n=e[r];null!=n&&t.push(o(r)+"="+o(n))}return t.join("&")}(t)),r(i)})};s(i,"load",c),e.body.appendChild(i)}};t.protocol+"//"+t.host+t.pathname===l?x(e.body,function(e){for(var t={},o=e.split("&"),n=0,a=o.length;n<a;n++){var i=o[n];if(""!==i){var l=i.split("=");t[r(l[0])]=null!=l[1]?r(l.slice(1).join("=")):void 0}}return t}(window.name||t.hash.replace(/^#/,""))):function(t){if(/m/.test(e.readyState)||!/g/.test(e.readyState)&&!e.documentElement.doScroll)setTimeout(t);else if(e.addEventListener){var o=b(t);h(e,"DOMContentLoaded",o),h(window,"load",o)}else f(e,/m/,t)}(function(){for(var t=e.querySelectorAll?e.querySelectorAll("a.github-button"):function(){for(var t=[],o=e.getElementsByTagName("a"),r=0,n=o.length;r<n;r++)~(" "+o[r].className+" ").replace(/[ \t\n\f\r]+/g," ").indexOf(" github-button ")&&t.push(o[r]);return t}(),o=0,r=t.length;o<r;o++)!function(e){k(e,function(t){e.parentNode.replaceChild(t,e)})}(t[o])})};


function onLoad() {
    addIcon();
    addVersionControl();
    addCustomFooter();
    addGithubButton();
    parseGithubButtons();
    addHfMenu();
    addColabLink();
    platformToggle();
}

window.addEventListener("load", onLoad);<|MERGE_RESOLUTION|>--- conflicted
+++ resolved
@@ -1,19 +1,11 @@
 // These two things need to be updated at each release for the version selector.
 // Last stable version
-<<<<<<< HEAD
-const stableVersion = "v4.0.1"
-// Dictionary doc folder to label
-const versionMapping = {
-    "master": "master",
-    "": "v4.0.0/v4.0.1",
-=======
 const stableVersion = "v4.1.0"
 // Dictionary doc folder to label. The last stable version should have an empty key.
 const versionMapping = {
     "master": "master",
     "": "v4.1.0 (stable)",
     "v4.0.1": "v4.0.0/v4.0.1",
->>>>>>> bfa4ccf7
     "v3.5.1": "v3.5.0/v3.5.1",
     "v3.4.0": "v3.4.0",
     "v3.3.1": "v3.3.0/v3.3.1",
