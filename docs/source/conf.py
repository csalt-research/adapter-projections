--- conflicted
+++ resolved
@@ -15,12 +15,8 @@
 import os
 import sys
 
-<<<<<<< HEAD
-
-sys.path.insert(0, os.path.abspath('../../src'))
-=======
+
 sys.path.insert(0, os.path.abspath("../../src"))
->>>>>>> 4906a29f
 
 
 # -- Project information -----------------------------------------------------
@@ -32,12 +28,7 @@
 # The short X.Y version
 version = ""
 # The full version, including alpha/beta/rc tags
-<<<<<<< HEAD
-release = u'4.4.2'
-
-=======
 release = "4.5.0.dev0"
->>>>>>> 4906a29f
 
 
 # Prefix link to point to master, comment this during version release and uncomment below line
